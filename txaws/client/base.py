--- conflicted
+++ resolved
@@ -30,11 +30,8 @@
     else:
         error.raiseException()
     if http_status >= 400:
-<<<<<<< HEAD
-=======
         if not xml_payload:
             error.raiseException()
->>>>>>> 25542dd7
         try:
             fallback_error = errorClass(
                 xml_payload, error.value.status, error.value.message,
