--- conflicted
+++ resolved
@@ -112,13 +112,8 @@
             # credentials.
             return
         self.probing = True
-<<<<<<< HEAD
-        d = self.client.describe_instances()
-        d.addCallbacks(self.showhide, self.describe_error)
-=======
         deferred = self.client.describe_instances()
         deferred.addCallbacks(self.showhide, self.describe_error)
->>>>>>> a10b8de4
 
     def on_popup_menu(self, status, button, time):
         self.menu.popup(None, None, None, button, time)
