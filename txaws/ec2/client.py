# Copyright (C) 2009 Robert Collins <robertc@robertcollins.net>
# Copyright (C) 2009 Canonical Ltd
# Copyright (C) 2009 Duncan McGreggor <oubiwann@adytum.us>
# Licenced under the txaws licence available at /LICENSE in the txaws source.

"""EC2 client support."""

from datetime import datetime
from urllib import quote
from base64 import b64encode

from txaws import version
from txaws.client.base import BaseClient, BaseQuery, error_wrapper
from txaws.ec2 import model
from txaws.ec2.exception import EC2Error
from txaws.util import iso8601time, XML


__all__ = ["EC2Client"]


def ec2_error_wrapper(error):
    error_wrapper(error, EC2Error)


class EC2Client(BaseClient):
    """A client for EC2."""

    def __init__(self, creds=None, endpoint=None, query_factory=None,
                 parser=None):
        if query_factory is None:
            query_factory = Query
        if parser is None:
            parser = Parser()
        super(EC2Client, self).__init__(creds, endpoint, query_factory, parser)

    def describe_instances(self, *instance_ids):
        """Describe current instances."""
        instances = {}
        for pos, instance_id in enumerate(instance_ids):
            instances["InstanceId.%d" % (pos + 1)] = instance_id
        query = self.query_factory(
            action="DescribeInstances", creds=self.creds,
            endpoint=self.endpoint, other_params=instances)
        d = query.submit()
<<<<<<< HEAD
        return d.addCallback(self.parser.describe_instances)
=======
        return d.addCallback(self._parse_describe_instances)

    def _parse_instances_set(self, root, reservation):
        """Parse instance data out of an XML payload.

        @param root: The root node of the XML payload.
        @param reservation: The L{Reservation} associated with the instances
            from the response.
        @return: A C{list} of L{Instance}s.
        """
        instances = []
        for instance_data in root.find("instancesSet"):
            instances.append(self._parse_instance(instance_data, reservation))
        return instances

    def _parse_instance(self, instance_data, reservation):
        """Parse instance data out of an XML payload.

        @param instance_data: An XML node containing instance data.
        @param reservation: The L{Reservation} associated with the instance.
        @return: An L{Instance}.
        """
        instance_id = instance_data.findtext("instanceId")
        instance_state = instance_data.find(
            "instanceState").findtext("name")
        instance_type = instance_data.findtext("instanceType")
        image_id = instance_data.findtext("imageId")
        private_dns_name = instance_data.findtext("privateDnsName")
        dns_name = instance_data.findtext("dnsName")
        key_name = instance_data.findtext("keyName")
        ami_launch_index = instance_data.findtext("amiLaunchIndex")
        launch_time = instance_data.findtext("launchTime")
        placement = instance_data.find("placement").findtext(
            "availabilityZone")
        products = []
        product_codes = instance_data.find("productCodes")
        if product_codes is not None:
            for product_data in instance_data.find("productCodes"):
                products.append(product_data.text)
        kernel_id = instance_data.findtext("kernelId")
        ramdisk_id = instance_data.findtext("ramdiskId")
        instance = model.Instance(
            instance_id, instance_state, instance_type, image_id,
            private_dns_name, dns_name, key_name, ami_launch_index,
            launch_time, placement, products, kernel_id, ramdisk_id,
            reservation=reservation)
        return instance

    def _parse_describe_instances(self, xml_bytes):
        """
        Parse the reservations XML payload that is returned from an AWS
        describeInstances API call.

        Instead of returning the reservations as the "top-most" object, we
        return the object that most developers and their code will be
        interested in: the instances. In instances reservation is available on
        the instance object.

        The following instance attributes are optional:
            * ami_launch_index
            * key_name
            * kernel_id
            * product_codes
            * ramdisk_id
            * reason
        """
        root = XML(xml_bytes)
        results = []
        # May be a more elegant way to do this:
        for reservation_data in root.find("reservationSet"):
            # Get the security group information.
            groups = []
            for group_data in reservation_data.find("groupSet"):
                group_id = group_data.findtext("groupId")
                groups.append(group_id)
            # Create a reservation object with the parsed data.
            reservation = model.Reservation(
                reservation_id=reservation_data.findtext("reservationId"),
                owner_id=reservation_data.findtext("ownerId"),
                groups=groups)
            # Get the list of instances.
            instances = self._parse_instances_set(
                reservation_data, reservation)
            results.extend(instances)
        return results
>>>>>>> a8935fa8

    def run_instances(self, image_id, min_count, max_count,
        security_groups=None, key_name=None, instance_type=None,
        user_data=None, availability_zone=None, kernel_id=None,
        ramdisk_id=None):
        """Run new instances."""
        params = {"ImageId": image_id, "MinCount": str(min_count),
                  "MaxCount": str(max_count)}
        if security_groups is not None:
            for i, name in enumerate(security_groups):
                params["SecurityGroup.%d" % (i + 1)] = name
        if key_name is not None:
            params["KeyName"] = key_name
        if user_data is not None:
            params["UserData"] = b64encode(user_data)
        if instance_type is not None:
            params["InstanceType"] = instance_type
        if availability_zone is not None:
            params["Placement.AvailabilityZone"] = availability_zone
        if kernel_id is not None:
            params["KernelId"] = kernel_id
        if ramdisk_id is not None:
            params["RamdiskId"] = ramdisk_id
        query = self.query_factory(
            action="RunInstances", creds=self.creds, endpoint=self.endpoint,
            other_params=params)
        d = query.submit()
        return d.addCallback(self.parser.run_instances)

    def terminate_instances(self, *instance_ids):
        """Terminate some instances.

        @param instance_ids: The ids of the instances to terminate.
        @return: A deferred which on success gives an iterable of
            (id, old-state, new-state) tuples.
        """
        instances = {}
        for pos, instance_id in enumerate(instance_ids):
            instances["InstanceId.%d" % (pos + 1)] = instance_id
        query = self.query_factory(
            action="TerminateInstances", creds=self.creds,
            endpoint=self.endpoint, other_params=instances)
        d = query.submit()
        return d.addCallback(self.parser.terminate_instances)

    def describe_security_groups(self, *names):
        """Describe security groups.

        @param names: Optionally, a list of security group names to describe.
            Defaults to all security groups in the account.
        @return: A C{Deferred} that will fire with a list of L{SecurityGroup}s
            retrieved from the cloud.
        """
        group_names = {}
        if names:
            group_names = dict([("GroupName.%d" % (i + 1), name)
                                for i, name in enumerate(names)])
        query = self.query_factory(
            action="DescribeSecurityGroups", creds=self.creds,
            endpoint=self.endpoint, other_params=group_names)
        d = query.submit()
<<<<<<< HEAD
        return d.addCallback(self.parser.describe_security_groups)
=======
        return d.addCallback(self._parse_describe_security_groups)

    def _parse_describe_security_groups(self, xml_bytes):
        """Parse the XML returned by the C{DescribeSecurityGroups} function.

        @param xml_bytes: XML bytes with a C{DescribeSecurityGroupsResponse}
            root element.
        @return: A list of L{SecurityGroup} instances.
        """
        root = XML(xml_bytes)
        result = []
        for group_info in root.findall("securityGroupInfo/item"):
            name = group_info.findtext("groupName")
            description = group_info.findtext("groupDescription")
            owner_id = group_info.findtext("ownerId")
            allowed_groups = []
            allowed_ips = []
            ip_permissions = group_info.find("ipPermissions")
            if ip_permissions is None:
                ip_permissions = ()
            for ip_permission in ip_permissions:
                ip_protocol = ip_permission.findtext("ipProtocol")
                from_port = int(ip_permission.findtext("fromPort"))
                to_port = int(ip_permission.findtext("toPort"))
                for groups in ip_permission.findall("groups/item") or ():
                    user_id = groups.findtext("userId")
                    group_name = groups.findtext("groupName")
                    if user_id and group_name:
                        if (user_id, group_name) not in allowed_groups:
                            allowed_groups.append((user_id, group_name))
                for ip_ranges in ip_permission.findall("ipRanges/item") or ():
                    cidr_ip = ip_ranges.findtext("cidrIp")
                    allowed_ips.append(
                        model.IPPermission(
                            ip_protocol, from_port, to_port, cidr_ip))

            allowed_groups = [model.UserIDGroupPair(user_id, group_name)
                              for user_id, group_name in allowed_groups]

            security_group = model.SecurityGroup(
                name, description, owner_id=owner_id,
                groups=allowed_groups, ips=allowed_ips)
            result.append(security_group)
        return result
>>>>>>> a8935fa8

    def create_security_group(self, name, description):
        """Create security group.

        @param name: Name of the new security group.
        @param description: Description of the new security group.
        @return: A C{Deferred} that will fire with a truth value for the
            success of the operation.
        """
        parameters = {"GroupName":  name, "GroupDescription": description}
        query = self.query_factory(
            action="CreateSecurityGroup", creds=self.creds,
            endpoint=self.endpoint, other_params=parameters)
        d = query.submit()
        return d.addCallback(self.parser.truth_return)

    def delete_security_group(self, name):
        """
        @param name: Name of the new security group.
        @return: A C{Deferred} that will fire with a truth value for the
            success of the operation.
        """
        parameter = {"GroupName":  name}
        query = self.query_factory(
            action="DeleteSecurityGroup", creds=self.creds,
            endpoint=self.endpoint, other_params=parameter)
        d = query.submit()
        return d.addCallback(self.parser.truth_return)

    def authorize_security_group(
        self, group_name, source_group_name="", source_group_owner_id="",
        ip_protocol="", from_port="", to_port="", cidr_ip=""):
        """
        There are two ways to use C{authorize_security_group}:
            1) associate an existing group (source group) with the one that you
            are targeting (group_name) with an authorization update; or
            2) associate a set of IP permissions with the group you are
            targeting with an authorization update.

        @param group_name: The group you will be modifying with a new
            authorization.

        Optionally, the following parameters:
        @param source_group_name: Name of security group to authorize access to
            when operating on a user/group pair.
        @param source_group_owner_id: Owner of security group to authorize
            access to when operating on a user/group pair.

        If those parameters are not specified, then the following must be:
        @param ip_protocol: IP protocol to authorize access to when operating
            on a CIDR IP.
        @param from_port: Bottom of port range to authorize access to when
            operating on a CIDR IP. This contains the ICMP type if ICMP is
            being authorized.
        @param to_port: Top of port range to authorize access to when operating
            on a CIDR IP. This contains the ICMP code if ICMP is being
            authorized.
        @param cidr_ip: CIDR IP range to authorize access to when operating on
            a CIDR IP.

        @return: A C{Deferred} that will fire with a truth value for the
            success of the operation.
        """
        if source_group_name and source_group_owner_id:
            parameters = {
                "SourceSecurityGroupName": source_group_name,
                "SourceSecurityGroupOwnerId": source_group_owner_id,
                }
        elif ip_protocol and from_port and to_port and cidr_ip:
            parameters = {
                "IpProtocol": ip_protocol,
                "FromPort": from_port,
                "ToPort": to_port,
                "CidrIp": cidr_ip,
                }
        else:
            msg = ("You must specify either both group parameters or "
                   "all the ip parameters.")
            raise ValueError(msg)
        parameters["GroupName"] = group_name
        query = self.query_factory(
            action="AuthorizeSecurityGroupIngress", creds=self.creds,
            endpoint=self.endpoint, other_params=parameters)
        d = query.submit()
        return d.addCallback(self.parser.truth_return)

    def authorize_group_permission(
        self, group_name, source_group_name, source_group_owner_id):
        """
        This is a convenience function that wraps the "authorize group"
        functionality of the C{authorize_security_group} method.

        For an explanation of the parameters, see C{authorize_security_group}.
        """
        d = self.authorize_security_group(
            group_name,
            source_group_name=source_group_name,
            source_group_owner_id=source_group_owner_id)
        return d

    def authorize_ip_permission(
        self, group_name, ip_protocol, from_port, to_port, cidr_ip):
        """
        This is a convenience function that wraps the "authorize ip
        permission" functionality of the C{authorize_security_group} method.

        For an explanation of the parameters, see C{authorize_security_group}.
        """
        d = self.authorize_security_group(
            group_name,
            ip_protocol=ip_protocol, from_port=from_port, to_port=to_port,
            cidr_ip=cidr_ip)
        return d

    def revoke_security_group(
        self, group_name, source_group_name="", source_group_owner_id="",
        ip_protocol="", from_port="", to_port="", cidr_ip=""):
        """
        There are two ways to use C{revoke_security_group}:
            1) associate an existing group (source group) with the one that you
            are targeting (group_name) with the revoke update; or
            2) associate a set of IP permissions with the group you are
            targeting with a revoke update.

        @param group_name: The group you will be modifying with an
            authorization removal.

        Optionally, the following parameters:
        @param source_group_name: Name of security group to revoke access from
            when operating on a user/group pair.
        @param source_group_owner_id: Owner of security group to revoke
            access from when operating on a user/group pair.

        If those parameters are not specified, then the following must be:
        @param ip_protocol: IP protocol to revoke access from when operating
            on a CIDR IP.
        @param from_port: Bottom of port range to revoke access from when
            operating on a CIDR IP. This contains the ICMP type if ICMP is
            being revoked.
        @param to_port: Top of port range to revoke access from when operating
            on a CIDR IP. This contains the ICMP code if ICMP is being
            revoked.
        @param cidr_ip: CIDR IP range to revoke access from when operating on
            a CIDR IP.

        @return: A C{Deferred} that will fire with a truth value for the
            success of the operation.
        """
        if source_group_name and source_group_owner_id:
            parameters = {
                "SourceSecurityGroupName": source_group_name,
                "SourceSecurityGroupOwnerId": source_group_owner_id,
                }
        elif ip_protocol and from_port and to_port and cidr_ip:
            parameters = {
                "IpProtocol": ip_protocol,
                "FromPort": from_port,
                "ToPort": to_port,
                "CidrIp": cidr_ip,
                }
        else:
            msg = ("You must specify either both group parameters or "
                   "all the ip parameters.")
            raise ValueError(msg)
        parameters["GroupName"] = group_name
        query = self.query_factory(
            action="RevokeSecurityGroupIngress", creds=self.creds,
            endpoint=self.endpoint, other_params=parameters)
        d = query.submit()
        return d.addCallback(self.parser.truth_return)

    def revoke_group_permission(
        self, group_name, source_group_name, source_group_owner_id):
        """
        This is a convenience function that wraps the "authorize group"
        functionality of the C{authorize_security_group} method.

        For an explanation of the parameters, see C{revoke_security_group}.
        """
        d = self.revoke_security_group(
            group_name,
            source_group_name=source_group_name,
            source_group_owner_id=source_group_owner_id)
        return d

    def revoke_ip_permission(
        self, group_name, ip_protocol, from_port, to_port, cidr_ip):
        """
        This is a convenience function that wraps the "authorize ip
        permission" functionality of the C{authorize_security_group} method.

        For an explanation of the parameters, see C{revoke_security_group}.
        """
        d = self.revoke_security_group(
            group_name,
            ip_protocol=ip_protocol, from_port=from_port, to_port=to_port,
            cidr_ip=cidr_ip)
        return d

    def describe_volumes(self, *volume_ids):
        """Describe available volumes."""
        volumeset = {}
        for pos, volume_id in enumerate(volume_ids):
            volumeset["VolumeId.%d" % (pos + 1)] = volume_id
        query = self.query_factory(
            action="DescribeVolumes", creds=self.creds, endpoint=self.endpoint,
            other_params=volumeset)
        d = query.submit()
        return d.addCallback(self.parser.describe_volumes)

    def create_volume(self, availability_zone, size=None, snapshot_id=None):
        """Create a new volume."""
        params = {"AvailabilityZone": availability_zone}
        if ((snapshot_id is None and size is None) or
            (snapshot_id is not None and size is not None)):
            raise ValueError("Please provide either size or snapshot_id")
        if size is not None:
            params["Size"] = str(size)
        if snapshot_id is not None:
            params["SnapshotId"] = snapshot_id
        query = self.query_factory(
            action="CreateVolume", creds=self.creds, endpoint=self.endpoint,
            other_params=params)
        d = query.submit()
        return d.addCallback(self.parser.create_volume)

    def delete_volume(self, volume_id):
        query = self.query_factory(
            action="DeleteVolume", creds=self.creds, endpoint=self.endpoint,
            other_params={"VolumeId": volume_id})
        d = query.submit()
        return d.addCallback(self.parser.truth_return)

    def describe_snapshots(self, *snapshot_ids):
        """Describe available snapshots."""
        snapshot_set = {}
        for pos, snapshot_id in enumerate(snapshot_ids):
            snapshot_set["SnapshotId.%d" % (pos + 1)] = snapshot_id
        query = self.query_factory(
            action="DescribeSnapshots", creds=self.creds,
            endpoint=self.endpoint, other_params=snapshot_set)
        d = query.submit()
        return d.addCallback(self.parser.snapshots)

    def create_snapshot(self, volume_id):
        """Create a new snapshot of an existing volume."""
        query = self.query_factory(
            action="CreateSnapshot", creds=self.creds, endpoint=self.endpoint,
            other_params={"VolumeId": volume_id})
        d = query.submit()
        return d.addCallback(self.parser.create_snapshot)

    def delete_snapshot(self, snapshot_id):
        """Remove a previously created snapshot."""
        query = self.query_factory(
            action="DeleteSnapshot", creds=self.creds, endpoint=self.endpoint,
            other_params={"SnapshotId": snapshot_id})
        d = query.submit()
        return d.addCallback(self.parser.truth_return)

    def attach_volume(self, volume_id, instance_id, device):
        """Attach the given volume to the specified instance at C{device}."""
        query = self.query_factory(
            action="AttachVolume", creds=self.creds, endpoint=self.endpoint,
            other_params={"VolumeId": volume_id, "InstanceId": instance_id,
                          "Device": device})
        d = query.submit()
        return d.addCallback(self.parser.attach_volume)

    def describe_keypairs(self, *keypair_names):
        """Returns information about key pairs available."""
        keypairs = {}
        for index, keypair_name in enumerate(keypair_names):
            keypairs["KeyPair.%d" % (index + 1)] = keypair_name
        query = self.query_factory(
            action="DescribeKeyPairs", creds=self.creds,
            endpoint=self.endpoint, other_params=keypairs)
        d = query.submit()
<<<<<<< HEAD
        return d.addCallback(self.parser.describe_keypairs)
=======
        return d.addCallback(self._parse_describe_keypairs)

    def _parse_describe_keypairs(self, xml_bytes):
        results = []
        root = XML(xml_bytes)
        keypairs = root.find("keySet")
        if keypairs is None:
            return results
        for keypair_data in keypairs:
            key_name = keypair_data.findtext("keyName")
            key_fingerprint = keypair_data.findtext("keyFingerprint")
            results.append(model.Keypair(key_name, key_fingerprint))
        return results
>>>>>>> a8935fa8

    def create_keypair(self, keypair_name):
        """
        Create a new 2048 bit RSA key pair and return a unique ID that can be
        used to reference the created key pair when launching new instances.
        """
        query = self.query_factory(
            action="CreateKeyPair", creds=self.creds, endpoint=self.endpoint,
            other_params={"KeyName": keypair_name})
        d = query.submit()
        return d.addCallback(self.parser.create_keypair)

    def delete_keypair(self, keypair_name):
        """Delete a given keypair."""
        query = self.query_factory(
            action="DeleteKeyPair", creds=self.creds, endpoint=self.endpoint,
            other_params={"KeyName": keypair_name})
        d = query.submit()
        return d.addCallback(self.parser.truth_return)

    def import_keypair(self, keypair_name, key_material):
        """
        Import an existing SSH key into EC2. It supports:
            * OpenSSH public key format (e.g., the format in
              ~/.ssh/authorized_keys)
            * Base64 encoded DER format
            * SSH public key file format as specified in RFC4716

        @param keypair_name: The name of the key to create.
        @param key_material: The material in one of the supported format.

        @return: A L{Deferred} firing with a L{model.Keypair} instance if
            successful.
        """
        query = self.query_factory(
            action="ImportKeyPair", creds=self.creds, endpoint=self.endpoint,
            other_params={"KeyName": keypair_name,
                          "PublicKeyMaterial": b64encode(key_material)})
        d = query.submit()
        return d.addCallback(self.parser.import_keypair, key_material)

    def allocate_address(self):
        """
        Acquire an elastic IP address to be attached subsequently to EC2
        instances.

        @return: the IP address allocated.
        """
        # XXX remove empty other_params
        query = self.query_factory(
            action="AllocateAddress", creds=self.creds, endpoint=self.endpoint,
            other_params={})
        d = query.submit()
        return d.addCallback(self.parser.allocate_address)

    def release_address(self, address):
        """
        Release a previously allocated address returned by C{allocate_address}.

        @return: C{True} if the operation succeeded.
        """
        query = self.query_factory(
            action="ReleaseAddress", creds=self.creds, endpoint=self.endpoint,
            other_params={"PublicIp": address})
        d = query.submit()
        return d.addCallback(self.parser.truth_return)

    def associate_address(self, instance_id, address):
        """
        Associate an allocated C{address} with the instance identified by
        C{instance_id}.

        @return: C{True} if the operation succeeded.
        """
        query = self.query_factory(
            action="AssociateAddress", creds=self.creds,
            endpoint=self.endpoint,
            other_params={"InstanceId": instance_id, "PublicIp": address})
        d = query.submit()
        return d.addCallback(self.parser.truth_return)

    def disassociate_address(self, address):
        """
        Disassociate an address previously associated with
        C{associate_address}. This is an idempotent operation, so it can be
        called several times without error.
        """
        query = self.query_factory(
            action="DisassociateAddress", creds=self.creds,
            endpoint=self.endpoint, other_params={"PublicIp": address})
        d = query.submit()
        return d.addCallback(self.parser.truth_return)

    def describe_addresses(self, *addresses):
        """
        List the elastic IPs allocated in this account.

        @param addresses: if specified, the addresses to get information about.

        @return: a C{list} of (address, instance_id). If the elastic IP is not
            associated currently, C{instance_id} will be C{None}.
        """
        address_set = {}
        for pos, address in enumerate(addresses):
            address_set["PublicIp.%d" % (pos + 1)] = address
        query = self.query_factory(
            action="DescribeAddresses", creds=self.creds,
            endpoint=self.endpoint, other_params=address_set)
        d = query.submit()
        return d.addCallback(self.parser.describe_addresses)

    def describe_availability_zones(self, names=None):
        zone_names = None
        if names:
            zone_names = dict([("ZoneName.%d" % (i + 1), name)
                                for i, name in enumerate(names)])
        query = self.query_factory(
            action="DescribeAvailabilityZones", creds=self.creds,
            endpoint=self.endpoint, other_params=zone_names)
        d = query.submit()
        return d.addCallback(self.parser.describe_availability_zones)


class Parser(object):
    """A parser for EC2 responses"""

    def instances_set(self, root, reservation):
        """Parse instance data out of an XML payload.

        @param root: The root node of the XML payload.
        @param reservation: The L{Reservation} associated with the instances
            from the response.
        @return: A C{list} of L{Instance}s.
        """
        instances = []
        for instance_data in root.find("instancesSet"):
            instances.append(self.instance(instance_data, reservation))
        return instances

    def instance(self, instance_data, reservation):
        """Parse instance data out of an XML payload.

        @param instance_data: An XML node containing instance data.
        @param reservation: The L{Reservation} associated with the instance.
        @return: An L{Instance}.
        """
        instance_id = instance_data.findtext("instanceId")
        instance_state = instance_data.find(
            "instanceState").findtext("name")
        instance_type = instance_data.findtext("instanceType")
        image_id = instance_data.findtext("imageId")
        private_dns_name = instance_data.findtext("privateDnsName")
        dns_name = instance_data.findtext("dnsName")
        key_name = instance_data.findtext("keyName")
        ami_launch_index = instance_data.findtext("amiLaunchIndex")
        launch_time = instance_data.findtext("launchTime")
        placement = instance_data.find("placement").findtext(
            "availabilityZone")
        products = []
        product_codes = instance_data.find("productCodes")
        if product_codes:
            for product_data in instance_data.find("productCodes"):
                products.append(product_data.text)
        kernel_id = instance_data.findtext("kernelId")
        ramdisk_id = instance_data.findtext("ramdiskId")
        instance = model.Instance(
            instance_id, instance_state, instance_type, image_id,
            private_dns_name, dns_name, key_name, ami_launch_index,
            launch_time, placement, products, kernel_id, ramdisk_id,
            reservation=reservation)
        return instance

    def describe_instances(self, xml_bytes):
        """
        Parse the reservations XML payload that is returned from an AWS
        describeInstances API call.

        Instead of returning the reservations as the "top-most" object, we
        return the object that most developers and their code will be
        interested in: the instances. In instances reservation is available on
        the instance object.

        The following instance attributes are optional:
            * ami_launch_index
            * key_name
            * kernel_id
            * product_codes
            * ramdisk_id
            * reason

        @param xml_bytes: raw XML payload from AWS.
        """
        root = XML(xml_bytes)
        results = []
        # May be a more elegant way to do this:
        for reservation_data in root.find("reservationSet"):
            # Get the security group information.
            groups = []
            for group_data in reservation_data.find("groupSet"):
                group_id = group_data.findtext("groupId")
                groups.append(group_id)
            # Create a reservation object with the parsed data.
            reservation = model.Reservation(
                reservation_id=reservation_data.findtext("reservationId"),
                owner_id=reservation_data.findtext("ownerId"),
                groups=groups)
            # Get the list of instances.
            instances = self.instances_set(
                reservation_data, reservation)
            results.extend(instances)
        return results

    def run_instances(self, xml_bytes):
        """
        Parse the reservations XML payload that is returned from an AWS
        RunInstances API call.

        @param xml_bytes: raw XML payload from AWS.
        """
        root = XML(xml_bytes)
        # Get the security group information.
        groups = []
        for group_data in root.find("groupSet"):
            group_id = group_data.findtext("groupId")
            groups.append(group_id)
        # Create a reservation object with the parsed data.
        reservation = model.Reservation(
            reservation_id=root.findtext("reservationId"),
            owner_id=root.findtext("ownerId"),
            groups=groups)
        # Get the list of instances.
        instances = self.instances_set(root, reservation)
        return instances

    def terminate_instances(self, xml_bytes):
        """Parse the XML returned by the C{TerminateInstances} function.

        @param xml_bytes: XML bytes with a C{TerminateInstancesResponse} root
            element.
        @return: An iterable of C{tuple} of (instanceId, previousState,
            shutdownState) for the ec2 instances that where terminated.
        """
        root = XML(xml_bytes)
        result = []
        # May be a more elegant way to do this:
        for instance in root.find("instancesSet"):
            instanceId = instance.findtext("instanceId")
            previousState = instance.find("previousState").findtext(
                "name")
            shutdownState = instance.find("shutdownState").findtext(
                "name")
            result.append((instanceId, previousState, shutdownState))
        return result

    def describe_security_groups(self, xml_bytes):
        """Parse the XML returned by the C{DescribeSecurityGroups} function.

        @param xml_bytes: XML bytes with a C{DescribeSecurityGroupsResponse}
            root element.
        @return: A list of L{SecurityGroup} instances.
        """
        root = XML(xml_bytes)
        result = []
        for group_info in root.findall("securityGroupInfo/item"):
            name = group_info.findtext("groupName")
            description = group_info.findtext("groupDescription")
            owner_id = group_info.findtext("ownerId")
            allowed_groups = []
            allowed_ips = []
            ip_permissions = group_info.find("ipPermissions") or ()
            for ip_permission in ip_permissions:
                ip_protocol = ip_permission.findtext("ipProtocol")
                from_port = int(ip_permission.findtext("fromPort"))
                to_port = int(ip_permission.findtext("toPort"))
                for groups in ip_permission.findall("groups/item") or ():
                    user_id = groups.findtext("userId")
                    group_name = groups.findtext("groupName")
                    if user_id and group_name:
                        if (user_id, group_name) not in allowed_groups:
                            allowed_groups.append((user_id, group_name))
                for ip_ranges in ip_permission.findall("ipRanges/item") or ():
                    cidr_ip = ip_ranges.findtext("cidrIp")
                    allowed_ips.append(
                        model.IPPermission(
                            ip_protocol, from_port, to_port, cidr_ip))

            allowed_groups = [model.UserIDGroupPair(user_id, group_name)
                              for user_id, group_name in allowed_groups]

            security_group = model.SecurityGroup(
                name, description, owner_id=owner_id,
                groups=allowed_groups, ips=allowed_ips)
            result.append(security_group)
        return result

    def truth_return(self, xml_bytes):
        """Parse the XML for a truth value.

        @param xml_bytes: XML bytes.
        @return: True if the node contains "return" otherwise False.
        """
        root = XML(xml_bytes)
        return root.findtext("return") == "true"

    def describe_volumes(self, xml_bytes):
        """Parse the XML returned by the C{DescribeVolumes} function.

        @param xml_bytes: XML bytes with a C{DescribeVolumesResponse} root
            element.
        @return: A list of L{Volume} instances.
        """
        root = XML(xml_bytes)
        result = []
        for volume_data in root.find("volumeSet"):
            volume_id = volume_data.findtext("volumeId")
            size = int(volume_data.findtext("size"))
            status = volume_data.findtext("status")
            availability_zone = volume_data.findtext("availabilityZone")
            snapshot_id = volume_data.findtext("snapshotId")
            create_time = volume_data.findtext("createTime")
            create_time = datetime.strptime(
                create_time[:19], "%Y-%m-%dT%H:%M:%S")
            volume = model.Volume(
                volume_id, size, status, create_time, availability_zone,
                snapshot_id)
            result.append(volume)
            for attachment_data in volume_data.find("attachmentSet"):
                instance_id = attachment_data.findtext("instanceId")
                status = attachment_data.findtext("status")
                device = attachment_data.findtext("device")
                attach_time = attachment_data.findtext("attachTime")
                attach_time = datetime.strptime(
                    attach_time[:19], "%Y-%m-%dT%H:%M:%S")
                attachment = model.Attachment(
                    instance_id, device, status, attach_time)
                volume.attachments.append(attachment)
        return result

    def create_volume(self, xml_bytes):
        """Parse the XML returned by the C{CreateVolume} function.

        @param xml_bytes: XML bytes with a C{CreateVolumeResponse} root
            element.
        @return: The L{Volume} instance created.
        """
        root = XML(xml_bytes)
        volume_id = root.findtext("volumeId")
        size = int(root.findtext("size"))
        status = root.findtext("status")
        create_time = root.findtext("createTime")
        availability_zone = root.findtext("availabilityZone")
        snapshot_id = root.findtext("snapshotId")
        create_time = datetime.strptime(
            create_time[:19], "%Y-%m-%dT%H:%M:%S")
        volume = model.Volume(
            volume_id, size, status, create_time, availability_zone,
            snapshot_id)
        return volume

    def snapshots(self, xml_bytes):
        """Parse the XML returned by the C{DescribeSnapshots} function.

        @param xml_bytes: XML bytes with a C{DescribeSnapshotsResponse} root
            element.
        @return: A list of L{Snapshot} instances.
        """
        root = XML(xml_bytes)
        result = []
        for snapshot_data in root.find("snapshotSet"):
            snapshot_id = snapshot_data.findtext("snapshotId")
            volume_id = snapshot_data.findtext("volumeId")
            status = snapshot_data.findtext("status")
            start_time = snapshot_data.findtext("startTime")
            start_time = datetime.strptime(
                start_time[:19], "%Y-%m-%dT%H:%M:%S")
            progress = snapshot_data.findtext("progress")[:-1]
            progress = float(progress or "0") / 100.
            snapshot = model.Snapshot(
                snapshot_id, volume_id, status, start_time, progress)
            result.append(snapshot)
        return result

    def create_snapshot(self, xml_bytes):
        """Parse the XML returned by the C{CreateSnapshot} function.

        @param xml_bytes: XML bytes with a C{CreateSnapshotResponse} root
            element.
        @return: The L{Snapshot} instance created.
        """
        root = XML(xml_bytes)
        snapshot_id = root.findtext("snapshotId")
        volume_id = root.findtext("volumeId")
        status = root.findtext("status")
        start_time = root.findtext("startTime")
        start_time = datetime.strptime(
            start_time[:19], "%Y-%m-%dT%H:%M:%S")
        progress = root.findtext("progress")[:-1]
        progress = float(progress or "0") / 100.
        return model.Snapshot(
            snapshot_id, volume_id, status, start_time, progress)

    def attach_volume(self, xml_bytes):
        """Parse the XML returned by the C{AttachVolume} function.

        @param xml_bytes: XML bytes with a C{AttachVolumeResponse} root
            element.
        @return: a C{dict} with status and attach_time keys.
        """
        root = XML(xml_bytes)
        status = root.findtext("status")
        attach_time = root.findtext("attachTime")
        attach_time = datetime.strptime(
            attach_time[:19], "%Y-%m-%dT%H:%M:%S")
        return {"status": status, "attach_time": attach_time}

    def describe_keypairs(self, xml_bytes):
        """Parse the XML returned by the C{DescribeKeyPairs} function.

        @param xml_bytes: XML bytes with a C{DescribeKeyPairsResponse} root
            element.
        @return: a C{list} of L{Keypair}.
        """
        results = []
        root = XML(xml_bytes)
        keypairs = root.find("keySet")
        if not keypairs:
            return results
        for keypair_data in keypairs:
            key_name = keypair_data.findtext("keyName")
            key_fingerprint = keypair_data.findtext("keyFingerprint")
            results.append(model.Keypair(key_name, key_fingerprint))
        return results

    def create_keypair(self, xml_bytes):
        """Parse the XML returned by the C{CreateKeyPair} function.

        @param xml_bytes: XML bytes with a C{CreateKeyPairResponse} root
            element.
        @return: The L{Keypair} instance created.
        """
        keypair_data = XML(xml_bytes)
        key_name = keypair_data.findtext("keyName")
        key_fingerprint = keypair_data.findtext("keyFingerprint")
        key_material = keypair_data.findtext("keyMaterial")
        return model.Keypair(key_name, key_fingerprint, key_material)

    def import_keypair(self, xml_bytes, key_material):
        """Extract the key name and the fingerprint from the result."""
        keypair_data = XML(xml_bytes)
        key_name = keypair_data.findtext("keyName")
        key_fingerprint = keypair_data.findtext("keyFingerprint")
        return model.Keypair(key_name, key_fingerprint, key_material)

    def allocate_address(self, xml_bytes):
        """Parse the XML returned by the C{AllocateAddress} function.

        @param xml_bytes: XML bytes with a C{AllocateAddress} root element.
        @return: The public ip address as a string.
        """
        address_data = XML(xml_bytes)
        return address_data.findtext("publicIp")

    def describe_addresses(self, xml_bytes):
        """Parse the XML returned by the C{DescribeAddresses} function.

        @param xml_bytes: XML bytes with a C{DescribeAddressesResponse} root
            element.
        @return: a C{list} of L{tuple} of (publicIp, instancId).
        """
        results = []
        root = XML(xml_bytes)
        for address_data in root.find("addressesSet"):
            address = address_data.findtext("publicIp")
            instance_id = address_data.findtext("instanceId")
            results.append((address, instance_id))
        return results

    def describe_availability_zones(self, xml_bytes):
        """Parse the XML returned by the C{DescribeAvailibilityZones} function.

        @param xml_bytes: XML bytes with a C{DescribeAvailibilityZonesResponse}
            root element.
        @return: a C{list} of L{AvailabilityZone}.
        """
        results = []
        root = XML(xml_bytes)
        for zone_data in root.find("availabilityZoneInfo"):
            zone_name = zone_data.findtext("zoneName")
            zone_state = zone_data.findtext("zoneState")
            results.append(model.AvailabilityZone(zone_name, zone_state))
        return results


class Query(BaseQuery):
    """A query that may be submitted to EC2."""

    timeout = 30

    def __init__(self, other_params=None, time_tuple=None, api_version=None,
                 *args, **kwargs):
        """Create a Query to submit to EC2."""
        super(Query, self).__init__(*args, **kwargs)
        # Currently, txAWS only supports version 2008-12-01
        if api_version is None:
            api_version = version.ec2_api
        self.params = {
            "Version": api_version,
            "SignatureVersion": "2",
            "Action": self.action,
            "AWSAccessKeyId": self.creds.access_key,
            }
        if other_params is None or "Expires" not in other_params:
            # Only add a Timestamp parameter, if Expires isn't used,
            # since both can't be used in the same request.
            self.params["Timestamp"] = iso8601time(time_tuple)
        if other_params:
            self.params.update(other_params)

    def get_canonical_query_params(self):
        """Return the canonical query params (used in signing)."""
        result = []
        for key, value in self.sorted_params():
            result.append("%s=%s" % (self.encode(key), self.encode(value)))
        return "&".join(result)

    def encode(self, string):
        """Encode a_string as per the canonicalisation encoding rules.

        See the AWS dev reference page 90 (2008-12-01 version).
        @return: a_string encoded.
        """
        return quote(string, safe="~")

    def signing_text(self):
        """Return the text to be signed when signing the query."""
        result = "%s\n%s\n%s\n%s" % (self.endpoint.method, self.endpoint.host,
                                     self.endpoint.path,
                                     self.get_canonical_query_params())
        return result

    def old_signing_text(self):
        """Return the text needed for signing using SignatureVersion 1."""
        result = []
        lower_cmp = lambda x, y: cmp(x[0].lower(), y[0].lower())
        for key, value in sorted(self.params.items(), cmp=lower_cmp):
            result.append("%s%s" % (key, value))
        return "".join(result)

    def sorted_params(self):
        """Return the query parameters sorted appropriately for signing."""
        return sorted(self.params.items())

    def sign(self, hash_type="sha256"):
        """Sign this query using its built in credentials.

        @param hash_type: if the SignatureVersion is 2, specify the type of
            hash to use, either "sha1" or "sha256". It defaults to the latter.

        This prepares it to be sent, and should be done as the last step before
        submitting the query. Signing is done automatically - this is a public
        method to facilitate testing.
        """
        version = self.params["SignatureVersion"]
        if version == "1":
            self.params["Signature"] = self.creds.sign(
                self.old_signing_text(), "sha1")
        elif version == "2":
            self.params["SignatureMethod"] = "Hmac%s" % hash_type.upper()
            self.params["Signature"] = self.creds.sign(
                self.signing_text(), hash_type)
        else:
            raise RuntimeError("Unsupported SignatureVersion: '%s'" % version)

    def submit(self):
        """Submit this query.

        @return: A deferred from get_page
        """
        self.sign()
        url = self.endpoint.get_uri()
        method = self.endpoint.method
        params = self.get_canonical_query_params()
        kwargs = {"method": method}
        if method == "POST":
            kwargs["headers"] = {
                "Content-Type": "application/x-www-form-urlencoded"}
            kwargs["postdata"] = params
        else:
            url += "?%s" % params
        if self.timeout:
            kwargs["timeout"] = self.timeout
        d = self.get_page(url, **kwargs)
        return d.addErrback(ec2_error_wrapper)<|MERGE_RESOLUTION|>--- conflicted
+++ resolved
@@ -43,12 +43,475 @@
             action="DescribeInstances", creds=self.creds,
             endpoint=self.endpoint, other_params=instances)
         d = query.submit()
-<<<<<<< HEAD
         return d.addCallback(self.parser.describe_instances)
-=======
-        return d.addCallback(self._parse_describe_instances)
-
-    def _parse_instances_set(self, root, reservation):
+
+    def run_instances(self, image_id, min_count, max_count,
+        security_groups=None, key_name=None, instance_type=None,
+        user_data=None, availability_zone=None, kernel_id=None,
+        ramdisk_id=None):
+        """Run new instances."""
+        params = {"ImageId": image_id, "MinCount": str(min_count),
+                  "MaxCount": str(max_count)}
+        if security_groups is not None:
+            for i, name in enumerate(security_groups):
+                params["SecurityGroup.%d" % (i + 1)] = name
+        if key_name is not None:
+            params["KeyName"] = key_name
+        if user_data is not None:
+            params["UserData"] = b64encode(user_data)
+        if instance_type is not None:
+            params["InstanceType"] = instance_type
+        if availability_zone is not None:
+            params["Placement.AvailabilityZone"] = availability_zone
+        if kernel_id is not None:
+            params["KernelId"] = kernel_id
+        if ramdisk_id is not None:
+            params["RamdiskId"] = ramdisk_id
+        query = self.query_factory(
+            action="RunInstances", creds=self.creds, endpoint=self.endpoint,
+            other_params=params)
+        d = query.submit()
+        return d.addCallback(self.parser.run_instances)
+
+    def terminate_instances(self, *instance_ids):
+        """Terminate some instances.
+
+        @param instance_ids: The ids of the instances to terminate.
+        @return: A deferred which on success gives an iterable of
+            (id, old-state, new-state) tuples.
+        """
+        instances = {}
+        for pos, instance_id in enumerate(instance_ids):
+            instances["InstanceId.%d" % (pos + 1)] = instance_id
+        query = self.query_factory(
+            action="TerminateInstances", creds=self.creds,
+            endpoint=self.endpoint, other_params=instances)
+        d = query.submit()
+        return d.addCallback(self.parser.terminate_instances)
+
+    def describe_security_groups(self, *names):
+        """Describe security groups.
+
+        @param names: Optionally, a list of security group names to describe.
+            Defaults to all security groups in the account.
+        @return: A C{Deferred} that will fire with a list of L{SecurityGroup}s
+            retrieved from the cloud.
+        """
+        group_names = {}
+        if names:
+            group_names = dict([("GroupName.%d" % (i + 1), name)
+                                for i, name in enumerate(names)])
+        query = self.query_factory(
+            action="DescribeSecurityGroups", creds=self.creds,
+            endpoint=self.endpoint, other_params=group_names)
+        d = query.submit()
+        return d.addCallback(self.parser.describe_security_groups)
+
+    def create_security_group(self, name, description):
+        """Create security group.
+
+        @param name: Name of the new security group.
+        @param description: Description of the new security group.
+        @return: A C{Deferred} that will fire with a truth value for the
+            success of the operation.
+        """
+        parameters = {"GroupName":  name, "GroupDescription": description}
+        query = self.query_factory(
+            action="CreateSecurityGroup", creds=self.creds,
+            endpoint=self.endpoint, other_params=parameters)
+        d = query.submit()
+        return d.addCallback(self.parser.truth_return)
+
+    def delete_security_group(self, name):
+        """
+        @param name: Name of the new security group.
+        @return: A C{Deferred} that will fire with a truth value for the
+            success of the operation.
+        """
+        parameter = {"GroupName":  name}
+        query = self.query_factory(
+            action="DeleteSecurityGroup", creds=self.creds,
+            endpoint=self.endpoint, other_params=parameter)
+        d = query.submit()
+        return d.addCallback(self.parser.truth_return)
+
+    def authorize_security_group(
+        self, group_name, source_group_name="", source_group_owner_id="",
+        ip_protocol="", from_port="", to_port="", cidr_ip=""):
+        """
+        There are two ways to use C{authorize_security_group}:
+            1) associate an existing group (source group) with the one that you
+            are targeting (group_name) with an authorization update; or
+            2) associate a set of IP permissions with the group you are
+            targeting with an authorization update.
+
+        @param group_name: The group you will be modifying with a new
+            authorization.
+
+        Optionally, the following parameters:
+        @param source_group_name: Name of security group to authorize access to
+            when operating on a user/group pair.
+        @param source_group_owner_id: Owner of security group to authorize
+            access to when operating on a user/group pair.
+
+        If those parameters are not specified, then the following must be:
+        @param ip_protocol: IP protocol to authorize access to when operating
+            on a CIDR IP.
+        @param from_port: Bottom of port range to authorize access to when
+            operating on a CIDR IP. This contains the ICMP type if ICMP is
+            being authorized.
+        @param to_port: Top of port range to authorize access to when operating
+            on a CIDR IP. This contains the ICMP code if ICMP is being
+            authorized.
+        @param cidr_ip: CIDR IP range to authorize access to when operating on
+            a CIDR IP.
+
+        @return: A C{Deferred} that will fire with a truth value for the
+            success of the operation.
+        """
+        if source_group_name and source_group_owner_id:
+            parameters = {
+                "SourceSecurityGroupName": source_group_name,
+                "SourceSecurityGroupOwnerId": source_group_owner_id,
+                }
+        elif ip_protocol and from_port and to_port and cidr_ip:
+            parameters = {
+                "IpProtocol": ip_protocol,
+                "FromPort": from_port,
+                "ToPort": to_port,
+                "CidrIp": cidr_ip,
+                }
+        else:
+            msg = ("You must specify either both group parameters or "
+                   "all the ip parameters.")
+            raise ValueError(msg)
+        parameters["GroupName"] = group_name
+        query = self.query_factory(
+            action="AuthorizeSecurityGroupIngress", creds=self.creds,
+            endpoint=self.endpoint, other_params=parameters)
+        d = query.submit()
+        return d.addCallback(self.parser.truth_return)
+
+    def authorize_group_permission(
+        self, group_name, source_group_name, source_group_owner_id):
+        """
+        This is a convenience function that wraps the "authorize group"
+        functionality of the C{authorize_security_group} method.
+
+        For an explanation of the parameters, see C{authorize_security_group}.
+        """
+        d = self.authorize_security_group(
+            group_name,
+            source_group_name=source_group_name,
+            source_group_owner_id=source_group_owner_id)
+        return d
+
+    def authorize_ip_permission(
+        self, group_name, ip_protocol, from_port, to_port, cidr_ip):
+        """
+        This is a convenience function that wraps the "authorize ip
+        permission" functionality of the C{authorize_security_group} method.
+
+        For an explanation of the parameters, see C{authorize_security_group}.
+        """
+        d = self.authorize_security_group(
+            group_name,
+            ip_protocol=ip_protocol, from_port=from_port, to_port=to_port,
+            cidr_ip=cidr_ip)
+        return d
+
+    def revoke_security_group(
+        self, group_name, source_group_name="", source_group_owner_id="",
+        ip_protocol="", from_port="", to_port="", cidr_ip=""):
+        """
+        There are two ways to use C{revoke_security_group}:
+            1) associate an existing group (source group) with the one that you
+            are targeting (group_name) with the revoke update; or
+            2) associate a set of IP permissions with the group you are
+            targeting with a revoke update.
+
+        @param group_name: The group you will be modifying with an
+            authorization removal.
+
+        Optionally, the following parameters:
+        @param source_group_name: Name of security group to revoke access from
+            when operating on a user/group pair.
+        @param source_group_owner_id: Owner of security group to revoke
+            access from when operating on a user/group pair.
+
+        If those parameters are not specified, then the following must be:
+        @param ip_protocol: IP protocol to revoke access from when operating
+            on a CIDR IP.
+        @param from_port: Bottom of port range to revoke access from when
+            operating on a CIDR IP. This contains the ICMP type if ICMP is
+            being revoked.
+        @param to_port: Top of port range to revoke access from when operating
+            on a CIDR IP. This contains the ICMP code if ICMP is being
+            revoked.
+        @param cidr_ip: CIDR IP range to revoke access from when operating on
+            a CIDR IP.
+
+        @return: A C{Deferred} that will fire with a truth value for the
+            success of the operation.
+        """
+        if source_group_name and source_group_owner_id:
+            parameters = {
+                "SourceSecurityGroupName": source_group_name,
+                "SourceSecurityGroupOwnerId": source_group_owner_id,
+                }
+        elif ip_protocol and from_port and to_port and cidr_ip:
+            parameters = {
+                "IpProtocol": ip_protocol,
+                "FromPort": from_port,
+                "ToPort": to_port,
+                "CidrIp": cidr_ip,
+                }
+        else:
+            msg = ("You must specify either both group parameters or "
+                   "all the ip parameters.")
+            raise ValueError(msg)
+        parameters["GroupName"] = group_name
+        query = self.query_factory(
+            action="RevokeSecurityGroupIngress", creds=self.creds,
+            endpoint=self.endpoint, other_params=parameters)
+        d = query.submit()
+        return d.addCallback(self.parser.truth_return)
+
+    def revoke_group_permission(
+        self, group_name, source_group_name, source_group_owner_id):
+        """
+        This is a convenience function that wraps the "authorize group"
+        functionality of the C{authorize_security_group} method.
+
+        For an explanation of the parameters, see C{revoke_security_group}.
+        """
+        d = self.revoke_security_group(
+            group_name,
+            source_group_name=source_group_name,
+            source_group_owner_id=source_group_owner_id)
+        return d
+
+    def revoke_ip_permission(
+        self, group_name, ip_protocol, from_port, to_port, cidr_ip):
+        """
+        This is a convenience function that wraps the "authorize ip
+        permission" functionality of the C{authorize_security_group} method.
+
+        For an explanation of the parameters, see C{revoke_security_group}.
+        """
+        d = self.revoke_security_group(
+            group_name,
+            ip_protocol=ip_protocol, from_port=from_port, to_port=to_port,
+            cidr_ip=cidr_ip)
+        return d
+
+    def describe_volumes(self, *volume_ids):
+        """Describe available volumes."""
+        volumeset = {}
+        for pos, volume_id in enumerate(volume_ids):
+            volumeset["VolumeId.%d" % (pos + 1)] = volume_id
+        query = self.query_factory(
+            action="DescribeVolumes", creds=self.creds, endpoint=self.endpoint,
+            other_params=volumeset)
+        d = query.submit()
+        return d.addCallback(self.parser.describe_volumes)
+
+    def create_volume(self, availability_zone, size=None, snapshot_id=None):
+        """Create a new volume."""
+        params = {"AvailabilityZone": availability_zone}
+        if ((snapshot_id is None and size is None) or
+            (snapshot_id is not None and size is not None)):
+            raise ValueError("Please provide either size or snapshot_id")
+        if size is not None:
+            params["Size"] = str(size)
+        if snapshot_id is not None:
+            params["SnapshotId"] = snapshot_id
+        query = self.query_factory(
+            action="CreateVolume", creds=self.creds, endpoint=self.endpoint,
+            other_params=params)
+        d = query.submit()
+        return d.addCallback(self.parser.create_volume)
+
+    def delete_volume(self, volume_id):
+        query = self.query_factory(
+            action="DeleteVolume", creds=self.creds, endpoint=self.endpoint,
+            other_params={"VolumeId": volume_id})
+        d = query.submit()
+        return d.addCallback(self.parser.truth_return)
+
+    def describe_snapshots(self, *snapshot_ids):
+        """Describe available snapshots."""
+        snapshot_set = {}
+        for pos, snapshot_id in enumerate(snapshot_ids):
+            snapshot_set["SnapshotId.%d" % (pos + 1)] = snapshot_id
+        query = self.query_factory(
+            action="DescribeSnapshots", creds=self.creds,
+            endpoint=self.endpoint, other_params=snapshot_set)
+        d = query.submit()
+        return d.addCallback(self.parser.snapshots)
+
+    def create_snapshot(self, volume_id):
+        """Create a new snapshot of an existing volume."""
+        query = self.query_factory(
+            action="CreateSnapshot", creds=self.creds, endpoint=self.endpoint,
+            other_params={"VolumeId": volume_id})
+        d = query.submit()
+        return d.addCallback(self.parser.create_snapshot)
+
+    def delete_snapshot(self, snapshot_id):
+        """Remove a previously created snapshot."""
+        query = self.query_factory(
+            action="DeleteSnapshot", creds=self.creds, endpoint=self.endpoint,
+            other_params={"SnapshotId": snapshot_id})
+        d = query.submit()
+        return d.addCallback(self.parser.truth_return)
+
+    def attach_volume(self, volume_id, instance_id, device):
+        """Attach the given volume to the specified instance at C{device}."""
+        query = self.query_factory(
+            action="AttachVolume", creds=self.creds, endpoint=self.endpoint,
+            other_params={"VolumeId": volume_id, "InstanceId": instance_id,
+                          "Device": device})
+        d = query.submit()
+        return d.addCallback(self.parser.attach_volume)
+
+    def describe_keypairs(self, *keypair_names):
+        """Returns information about key pairs available."""
+        keypairs = {}
+        for index, keypair_name in enumerate(keypair_names):
+            keypairs["KeyPair.%d" % (index + 1)] = keypair_name
+        query = self.query_factory(
+            action="DescribeKeyPairs", creds=self.creds,
+            endpoint=self.endpoint, other_params=keypairs)
+        d = query.submit()
+        return d.addCallback(self.parser.describe_keypairs)
+
+    def create_keypair(self, keypair_name):
+        """
+        Create a new 2048 bit RSA key pair and return a unique ID that can be
+        used to reference the created key pair when launching new instances.
+        """
+        query = self.query_factory(
+            action="CreateKeyPair", creds=self.creds, endpoint=self.endpoint,
+            other_params={"KeyName": keypair_name})
+        d = query.submit()
+        return d.addCallback(self.parser.create_keypair)
+
+    def delete_keypair(self, keypair_name):
+        """Delete a given keypair."""
+        query = self.query_factory(
+            action="DeleteKeyPair", creds=self.creds, endpoint=self.endpoint,
+            other_params={"KeyName": keypair_name})
+        d = query.submit()
+        return d.addCallback(self.parser.truth_return)
+
+    def import_keypair(self, keypair_name, key_material):
+        """
+        Import an existing SSH key into EC2. It supports:
+            * OpenSSH public key format (e.g., the format in
+              ~/.ssh/authorized_keys)
+            * Base64 encoded DER format
+            * SSH public key file format as specified in RFC4716
+
+        @param keypair_name: The name of the key to create.
+        @param key_material: The material in one of the supported format.
+
+        @return: A L{Deferred} firing with a L{model.Keypair} instance if
+            successful.
+        """
+        query = self.query_factory(
+            action="ImportKeyPair", creds=self.creds, endpoint=self.endpoint,
+            other_params={"KeyName": keypair_name,
+                          "PublicKeyMaterial": b64encode(key_material)})
+        d = query.submit()
+        return d.addCallback(self.parser.import_keypair, key_material)
+
+    def allocate_address(self):
+        """
+        Acquire an elastic IP address to be attached subsequently to EC2
+        instances.
+
+        @return: the IP address allocated.
+        """
+        # XXX remove empty other_params
+        query = self.query_factory(
+            action="AllocateAddress", creds=self.creds, endpoint=self.endpoint,
+            other_params={})
+        d = query.submit()
+        return d.addCallback(self.parser.allocate_address)
+
+    def release_address(self, address):
+        """
+        Release a previously allocated address returned by C{allocate_address}.
+
+        @return: C{True} if the operation succeeded.
+        """
+        query = self.query_factory(
+            action="ReleaseAddress", creds=self.creds, endpoint=self.endpoint,
+            other_params={"PublicIp": address})
+        d = query.submit()
+        return d.addCallback(self.parser.truth_return)
+
+    def associate_address(self, instance_id, address):
+        """
+        Associate an allocated C{address} with the instance identified by
+        C{instance_id}.
+
+        @return: C{True} if the operation succeeded.
+        """
+        query = self.query_factory(
+            action="AssociateAddress", creds=self.creds,
+            endpoint=self.endpoint,
+            other_params={"InstanceId": instance_id, "PublicIp": address})
+        d = query.submit()
+        return d.addCallback(self.parser.truth_return)
+
+    def disassociate_address(self, address):
+        """
+        Disassociate an address previously associated with
+        C{associate_address}. This is an idempotent operation, so it can be
+        called several times without error.
+        """
+        query = self.query_factory(
+            action="DisassociateAddress", creds=self.creds,
+            endpoint=self.endpoint, other_params={"PublicIp": address})
+        d = query.submit()
+        return d.addCallback(self.parser.truth_return)
+
+    def describe_addresses(self, *addresses):
+        """
+        List the elastic IPs allocated in this account.
+
+        @param addresses: if specified, the addresses to get information about.
+
+        @return: a C{list} of (address, instance_id). If the elastic IP is not
+            associated currently, C{instance_id} will be C{None}.
+        """
+        address_set = {}
+        for pos, address in enumerate(addresses):
+            address_set["PublicIp.%d" % (pos + 1)] = address
+        query = self.query_factory(
+            action="DescribeAddresses", creds=self.creds,
+            endpoint=self.endpoint, other_params=address_set)
+        d = query.submit()
+        return d.addCallback(self.parser.describe_addresses)
+
+    def describe_availability_zones(self, names=None):
+        zone_names = None
+        if names:
+            zone_names = dict([("ZoneName.%d" % (i + 1), name)
+                                for i, name in enumerate(names)])
+        query = self.query_factory(
+            action="DescribeAvailabilityZones", creds=self.creds,
+            endpoint=self.endpoint, other_params=zone_names)
+        d = query.submit()
+        return d.addCallback(self.parser.describe_availability_zones)
+
+
+class Parser(object):
+    """A parser for EC2 responses"""
+
+    def instances_set(self, root, reservation):
         """Parse instance data out of an XML payload.
 
         @param root: The root node of the XML payload.
@@ -58,10 +521,10 @@
         """
         instances = []
         for instance_data in root.find("instancesSet"):
-            instances.append(self._parse_instance(instance_data, reservation))
+            instances.append(self.instance(instance_data, reservation))
         return instances
 
-    def _parse_instance(self, instance_data, reservation):
+    def instance(self, instance_data, reservation):
         """Parse instance data out of an XML payload.
 
         @param instance_data: An XML node containing instance data.
@@ -94,7 +557,7 @@
             reservation=reservation)
         return instance
 
-    def _parse_describe_instances(self, xml_bytes):
+    def describe_instances(self, xml_bytes):
         """
         Parse the reservations XML payload that is returned from an AWS
         describeInstances API call.
@@ -111,6 +574,8 @@
             * product_codes
             * ramdisk_id
             * reason
+
+        @param xml_bytes: raw XML payload from AWS.
         """
         root = XML(xml_bytes)
         results = []
@@ -127,78 +592,54 @@
                 owner_id=reservation_data.findtext("ownerId"),
                 groups=groups)
             # Get the list of instances.
-            instances = self._parse_instances_set(
+            instances = self.instances_set(
                 reservation_data, reservation)
             results.extend(instances)
         return results
->>>>>>> a8935fa8
-
-    def run_instances(self, image_id, min_count, max_count,
-        security_groups=None, key_name=None, instance_type=None,
-        user_data=None, availability_zone=None, kernel_id=None,
-        ramdisk_id=None):
-        """Run new instances."""
-        params = {"ImageId": image_id, "MinCount": str(min_count),
-                  "MaxCount": str(max_count)}
-        if security_groups is not None:
-            for i, name in enumerate(security_groups):
-                params["SecurityGroup.%d" % (i + 1)] = name
-        if key_name is not None:
-            params["KeyName"] = key_name
-        if user_data is not None:
-            params["UserData"] = b64encode(user_data)
-        if instance_type is not None:
-            params["InstanceType"] = instance_type
-        if availability_zone is not None:
-            params["Placement.AvailabilityZone"] = availability_zone
-        if kernel_id is not None:
-            params["KernelId"] = kernel_id
-        if ramdisk_id is not None:
-            params["RamdiskId"] = ramdisk_id
-        query = self.query_factory(
-            action="RunInstances", creds=self.creds, endpoint=self.endpoint,
-            other_params=params)
-        d = query.submit()
-        return d.addCallback(self.parser.run_instances)
-
-    def terminate_instances(self, *instance_ids):
-        """Terminate some instances.
-
-        @param instance_ids: The ids of the instances to terminate.
-        @return: A deferred which on success gives an iterable of
-            (id, old-state, new-state) tuples.
-        """
-        instances = {}
-        for pos, instance_id in enumerate(instance_ids):
-            instances["InstanceId.%d" % (pos + 1)] = instance_id
-        query = self.query_factory(
-            action="TerminateInstances", creds=self.creds,
-            endpoint=self.endpoint, other_params=instances)
-        d = query.submit()
-        return d.addCallback(self.parser.terminate_instances)
-
-    def describe_security_groups(self, *names):
-        """Describe security groups.
-
-        @param names: Optionally, a list of security group names to describe.
-            Defaults to all security groups in the account.
-        @return: A C{Deferred} that will fire with a list of L{SecurityGroup}s
-            retrieved from the cloud.
-        """
-        group_names = {}
-        if names:
-            group_names = dict([("GroupName.%d" % (i + 1), name)
-                                for i, name in enumerate(names)])
-        query = self.query_factory(
-            action="DescribeSecurityGroups", creds=self.creds,
-            endpoint=self.endpoint, other_params=group_names)
-        d = query.submit()
-<<<<<<< HEAD
-        return d.addCallback(self.parser.describe_security_groups)
-=======
-        return d.addCallback(self._parse_describe_security_groups)
-
-    def _parse_describe_security_groups(self, xml_bytes):
+
+    def run_instances(self, xml_bytes):
+        """
+        Parse the reservations XML payload that is returned from an AWS
+        RunInstances API call.
+
+        @param xml_bytes: raw XML payload from AWS.
+        """
+        root = XML(xml_bytes)
+        # Get the security group information.
+        groups = []
+        for group_data in root.find("groupSet"):
+            group_id = group_data.findtext("groupId")
+            groups.append(group_id)
+        # Create a reservation object with the parsed data.
+        reservation = model.Reservation(
+            reservation_id=root.findtext("reservationId"),
+            owner_id=root.findtext("ownerId"),
+            groups=groups)
+        # Get the list of instances.
+        instances = self.instances_set(root, reservation)
+        return instances
+
+    def terminate_instances(self, xml_bytes):
+        """Parse the XML returned by the C{TerminateInstances} function.
+
+        @param xml_bytes: XML bytes with a C{TerminateInstancesResponse} root
+            element.
+        @return: An iterable of C{tuple} of (instanceId, previousState,
+            shutdownState) for the ec2 instances that where terminated.
+        """
+        root = XML(xml_bytes)
+        result = []
+        # May be a more elegant way to do this:
+        for instance in root.find("instancesSet"):
+            instanceId = instance.findtext("instanceId")
+            previousState = instance.find("previousState").findtext(
+                "name")
+            shutdownState = instance.find("shutdownState").findtext(
+                "name")
+            result.append((instanceId, previousState, shutdownState))
+        return result
+
+    def describe_security_groups(self, xml_bytes):
         """Parse the XML returned by the C{DescribeSecurityGroups} function.
 
         @param xml_bytes: XML bytes with a C{DescribeSecurityGroupsResponse}
@@ -240,596 +681,6 @@
                 groups=allowed_groups, ips=allowed_ips)
             result.append(security_group)
         return result
->>>>>>> a8935fa8
-
-    def create_security_group(self, name, description):
-        """Create security group.
-
-        @param name: Name of the new security group.
-        @param description: Description of the new security group.
-        @return: A C{Deferred} that will fire with a truth value for the
-            success of the operation.
-        """
-        parameters = {"GroupName":  name, "GroupDescription": description}
-        query = self.query_factory(
-            action="CreateSecurityGroup", creds=self.creds,
-            endpoint=self.endpoint, other_params=parameters)
-        d = query.submit()
-        return d.addCallback(self.parser.truth_return)
-
-    def delete_security_group(self, name):
-        """
-        @param name: Name of the new security group.
-        @return: A C{Deferred} that will fire with a truth value for the
-            success of the operation.
-        """
-        parameter = {"GroupName":  name}
-        query = self.query_factory(
-            action="DeleteSecurityGroup", creds=self.creds,
-            endpoint=self.endpoint, other_params=parameter)
-        d = query.submit()
-        return d.addCallback(self.parser.truth_return)
-
-    def authorize_security_group(
-        self, group_name, source_group_name="", source_group_owner_id="",
-        ip_protocol="", from_port="", to_port="", cidr_ip=""):
-        """
-        There are two ways to use C{authorize_security_group}:
-            1) associate an existing group (source group) with the one that you
-            are targeting (group_name) with an authorization update; or
-            2) associate a set of IP permissions with the group you are
-            targeting with an authorization update.
-
-        @param group_name: The group you will be modifying with a new
-            authorization.
-
-        Optionally, the following parameters:
-        @param source_group_name: Name of security group to authorize access to
-            when operating on a user/group pair.
-        @param source_group_owner_id: Owner of security group to authorize
-            access to when operating on a user/group pair.
-
-        If those parameters are not specified, then the following must be:
-        @param ip_protocol: IP protocol to authorize access to when operating
-            on a CIDR IP.
-        @param from_port: Bottom of port range to authorize access to when
-            operating on a CIDR IP. This contains the ICMP type if ICMP is
-            being authorized.
-        @param to_port: Top of port range to authorize access to when operating
-            on a CIDR IP. This contains the ICMP code if ICMP is being
-            authorized.
-        @param cidr_ip: CIDR IP range to authorize access to when operating on
-            a CIDR IP.
-
-        @return: A C{Deferred} that will fire with a truth value for the
-            success of the operation.
-        """
-        if source_group_name and source_group_owner_id:
-            parameters = {
-                "SourceSecurityGroupName": source_group_name,
-                "SourceSecurityGroupOwnerId": source_group_owner_id,
-                }
-        elif ip_protocol and from_port and to_port and cidr_ip:
-            parameters = {
-                "IpProtocol": ip_protocol,
-                "FromPort": from_port,
-                "ToPort": to_port,
-                "CidrIp": cidr_ip,
-                }
-        else:
-            msg = ("You must specify either both group parameters or "
-                   "all the ip parameters.")
-            raise ValueError(msg)
-        parameters["GroupName"] = group_name
-        query = self.query_factory(
-            action="AuthorizeSecurityGroupIngress", creds=self.creds,
-            endpoint=self.endpoint, other_params=parameters)
-        d = query.submit()
-        return d.addCallback(self.parser.truth_return)
-
-    def authorize_group_permission(
-        self, group_name, source_group_name, source_group_owner_id):
-        """
-        This is a convenience function that wraps the "authorize group"
-        functionality of the C{authorize_security_group} method.
-
-        For an explanation of the parameters, see C{authorize_security_group}.
-        """
-        d = self.authorize_security_group(
-            group_name,
-            source_group_name=source_group_name,
-            source_group_owner_id=source_group_owner_id)
-        return d
-
-    def authorize_ip_permission(
-        self, group_name, ip_protocol, from_port, to_port, cidr_ip):
-        """
-        This is a convenience function that wraps the "authorize ip
-        permission" functionality of the C{authorize_security_group} method.
-
-        For an explanation of the parameters, see C{authorize_security_group}.
-        """
-        d = self.authorize_security_group(
-            group_name,
-            ip_protocol=ip_protocol, from_port=from_port, to_port=to_port,
-            cidr_ip=cidr_ip)
-        return d
-
-    def revoke_security_group(
-        self, group_name, source_group_name="", source_group_owner_id="",
-        ip_protocol="", from_port="", to_port="", cidr_ip=""):
-        """
-        There are two ways to use C{revoke_security_group}:
-            1) associate an existing group (source group) with the one that you
-            are targeting (group_name) with the revoke update; or
-            2) associate a set of IP permissions with the group you are
-            targeting with a revoke update.
-
-        @param group_name: The group you will be modifying with an
-            authorization removal.
-
-        Optionally, the following parameters:
-        @param source_group_name: Name of security group to revoke access from
-            when operating on a user/group pair.
-        @param source_group_owner_id: Owner of security group to revoke
-            access from when operating on a user/group pair.
-
-        If those parameters are not specified, then the following must be:
-        @param ip_protocol: IP protocol to revoke access from when operating
-            on a CIDR IP.
-        @param from_port: Bottom of port range to revoke access from when
-            operating on a CIDR IP. This contains the ICMP type if ICMP is
-            being revoked.
-        @param to_port: Top of port range to revoke access from when operating
-            on a CIDR IP. This contains the ICMP code if ICMP is being
-            revoked.
-        @param cidr_ip: CIDR IP range to revoke access from when operating on
-            a CIDR IP.
-
-        @return: A C{Deferred} that will fire with a truth value for the
-            success of the operation.
-        """
-        if source_group_name and source_group_owner_id:
-            parameters = {
-                "SourceSecurityGroupName": source_group_name,
-                "SourceSecurityGroupOwnerId": source_group_owner_id,
-                }
-        elif ip_protocol and from_port and to_port and cidr_ip:
-            parameters = {
-                "IpProtocol": ip_protocol,
-                "FromPort": from_port,
-                "ToPort": to_port,
-                "CidrIp": cidr_ip,
-                }
-        else:
-            msg = ("You must specify either both group parameters or "
-                   "all the ip parameters.")
-            raise ValueError(msg)
-        parameters["GroupName"] = group_name
-        query = self.query_factory(
-            action="RevokeSecurityGroupIngress", creds=self.creds,
-            endpoint=self.endpoint, other_params=parameters)
-        d = query.submit()
-        return d.addCallback(self.parser.truth_return)
-
-    def revoke_group_permission(
-        self, group_name, source_group_name, source_group_owner_id):
-        """
-        This is a convenience function that wraps the "authorize group"
-        functionality of the C{authorize_security_group} method.
-
-        For an explanation of the parameters, see C{revoke_security_group}.
-        """
-        d = self.revoke_security_group(
-            group_name,
-            source_group_name=source_group_name,
-            source_group_owner_id=source_group_owner_id)
-        return d
-
-    def revoke_ip_permission(
-        self, group_name, ip_protocol, from_port, to_port, cidr_ip):
-        """
-        This is a convenience function that wraps the "authorize ip
-        permission" functionality of the C{authorize_security_group} method.
-
-        For an explanation of the parameters, see C{revoke_security_group}.
-        """
-        d = self.revoke_security_group(
-            group_name,
-            ip_protocol=ip_protocol, from_port=from_port, to_port=to_port,
-            cidr_ip=cidr_ip)
-        return d
-
-    def describe_volumes(self, *volume_ids):
-        """Describe available volumes."""
-        volumeset = {}
-        for pos, volume_id in enumerate(volume_ids):
-            volumeset["VolumeId.%d" % (pos + 1)] = volume_id
-        query = self.query_factory(
-            action="DescribeVolumes", creds=self.creds, endpoint=self.endpoint,
-            other_params=volumeset)
-        d = query.submit()
-        return d.addCallback(self.parser.describe_volumes)
-
-    def create_volume(self, availability_zone, size=None, snapshot_id=None):
-        """Create a new volume."""
-        params = {"AvailabilityZone": availability_zone}
-        if ((snapshot_id is None and size is None) or
-            (snapshot_id is not None and size is not None)):
-            raise ValueError("Please provide either size or snapshot_id")
-        if size is not None:
-            params["Size"] = str(size)
-        if snapshot_id is not None:
-            params["SnapshotId"] = snapshot_id
-        query = self.query_factory(
-            action="CreateVolume", creds=self.creds, endpoint=self.endpoint,
-            other_params=params)
-        d = query.submit()
-        return d.addCallback(self.parser.create_volume)
-
-    def delete_volume(self, volume_id):
-        query = self.query_factory(
-            action="DeleteVolume", creds=self.creds, endpoint=self.endpoint,
-            other_params={"VolumeId": volume_id})
-        d = query.submit()
-        return d.addCallback(self.parser.truth_return)
-
-    def describe_snapshots(self, *snapshot_ids):
-        """Describe available snapshots."""
-        snapshot_set = {}
-        for pos, snapshot_id in enumerate(snapshot_ids):
-            snapshot_set["SnapshotId.%d" % (pos + 1)] = snapshot_id
-        query = self.query_factory(
-            action="DescribeSnapshots", creds=self.creds,
-            endpoint=self.endpoint, other_params=snapshot_set)
-        d = query.submit()
-        return d.addCallback(self.parser.snapshots)
-
-    def create_snapshot(self, volume_id):
-        """Create a new snapshot of an existing volume."""
-        query = self.query_factory(
-            action="CreateSnapshot", creds=self.creds, endpoint=self.endpoint,
-            other_params={"VolumeId": volume_id})
-        d = query.submit()
-        return d.addCallback(self.parser.create_snapshot)
-
-    def delete_snapshot(self, snapshot_id):
-        """Remove a previously created snapshot."""
-        query = self.query_factory(
-            action="DeleteSnapshot", creds=self.creds, endpoint=self.endpoint,
-            other_params={"SnapshotId": snapshot_id})
-        d = query.submit()
-        return d.addCallback(self.parser.truth_return)
-
-    def attach_volume(self, volume_id, instance_id, device):
-        """Attach the given volume to the specified instance at C{device}."""
-        query = self.query_factory(
-            action="AttachVolume", creds=self.creds, endpoint=self.endpoint,
-            other_params={"VolumeId": volume_id, "InstanceId": instance_id,
-                          "Device": device})
-        d = query.submit()
-        return d.addCallback(self.parser.attach_volume)
-
-    def describe_keypairs(self, *keypair_names):
-        """Returns information about key pairs available."""
-        keypairs = {}
-        for index, keypair_name in enumerate(keypair_names):
-            keypairs["KeyPair.%d" % (index + 1)] = keypair_name
-        query = self.query_factory(
-            action="DescribeKeyPairs", creds=self.creds,
-            endpoint=self.endpoint, other_params=keypairs)
-        d = query.submit()
-<<<<<<< HEAD
-        return d.addCallback(self.parser.describe_keypairs)
-=======
-        return d.addCallback(self._parse_describe_keypairs)
-
-    def _parse_describe_keypairs(self, xml_bytes):
-        results = []
-        root = XML(xml_bytes)
-        keypairs = root.find("keySet")
-        if keypairs is None:
-            return results
-        for keypair_data in keypairs:
-            key_name = keypair_data.findtext("keyName")
-            key_fingerprint = keypair_data.findtext("keyFingerprint")
-            results.append(model.Keypair(key_name, key_fingerprint))
-        return results
->>>>>>> a8935fa8
-
-    def create_keypair(self, keypair_name):
-        """
-        Create a new 2048 bit RSA key pair and return a unique ID that can be
-        used to reference the created key pair when launching new instances.
-        """
-        query = self.query_factory(
-            action="CreateKeyPair", creds=self.creds, endpoint=self.endpoint,
-            other_params={"KeyName": keypair_name})
-        d = query.submit()
-        return d.addCallback(self.parser.create_keypair)
-
-    def delete_keypair(self, keypair_name):
-        """Delete a given keypair."""
-        query = self.query_factory(
-            action="DeleteKeyPair", creds=self.creds, endpoint=self.endpoint,
-            other_params={"KeyName": keypair_name})
-        d = query.submit()
-        return d.addCallback(self.parser.truth_return)
-
-    def import_keypair(self, keypair_name, key_material):
-        """
-        Import an existing SSH key into EC2. It supports:
-            * OpenSSH public key format (e.g., the format in
-              ~/.ssh/authorized_keys)
-            * Base64 encoded DER format
-            * SSH public key file format as specified in RFC4716
-
-        @param keypair_name: The name of the key to create.
-        @param key_material: The material in one of the supported format.
-
-        @return: A L{Deferred} firing with a L{model.Keypair} instance if
-            successful.
-        """
-        query = self.query_factory(
-            action="ImportKeyPair", creds=self.creds, endpoint=self.endpoint,
-            other_params={"KeyName": keypair_name,
-                          "PublicKeyMaterial": b64encode(key_material)})
-        d = query.submit()
-        return d.addCallback(self.parser.import_keypair, key_material)
-
-    def allocate_address(self):
-        """
-        Acquire an elastic IP address to be attached subsequently to EC2
-        instances.
-
-        @return: the IP address allocated.
-        """
-        # XXX remove empty other_params
-        query = self.query_factory(
-            action="AllocateAddress", creds=self.creds, endpoint=self.endpoint,
-            other_params={})
-        d = query.submit()
-        return d.addCallback(self.parser.allocate_address)
-
-    def release_address(self, address):
-        """
-        Release a previously allocated address returned by C{allocate_address}.
-
-        @return: C{True} if the operation succeeded.
-        """
-        query = self.query_factory(
-            action="ReleaseAddress", creds=self.creds, endpoint=self.endpoint,
-            other_params={"PublicIp": address})
-        d = query.submit()
-        return d.addCallback(self.parser.truth_return)
-
-    def associate_address(self, instance_id, address):
-        """
-        Associate an allocated C{address} with the instance identified by
-        C{instance_id}.
-
-        @return: C{True} if the operation succeeded.
-        """
-        query = self.query_factory(
-            action="AssociateAddress", creds=self.creds,
-            endpoint=self.endpoint,
-            other_params={"InstanceId": instance_id, "PublicIp": address})
-        d = query.submit()
-        return d.addCallback(self.parser.truth_return)
-
-    def disassociate_address(self, address):
-        """
-        Disassociate an address previously associated with
-        C{associate_address}. This is an idempotent operation, so it can be
-        called several times without error.
-        """
-        query = self.query_factory(
-            action="DisassociateAddress", creds=self.creds,
-            endpoint=self.endpoint, other_params={"PublicIp": address})
-        d = query.submit()
-        return d.addCallback(self.parser.truth_return)
-
-    def describe_addresses(self, *addresses):
-        """
-        List the elastic IPs allocated in this account.
-
-        @param addresses: if specified, the addresses to get information about.
-
-        @return: a C{list} of (address, instance_id). If the elastic IP is not
-            associated currently, C{instance_id} will be C{None}.
-        """
-        address_set = {}
-        for pos, address in enumerate(addresses):
-            address_set["PublicIp.%d" % (pos + 1)] = address
-        query = self.query_factory(
-            action="DescribeAddresses", creds=self.creds,
-            endpoint=self.endpoint, other_params=address_set)
-        d = query.submit()
-        return d.addCallback(self.parser.describe_addresses)
-
-    def describe_availability_zones(self, names=None):
-        zone_names = None
-        if names:
-            zone_names = dict([("ZoneName.%d" % (i + 1), name)
-                                for i, name in enumerate(names)])
-        query = self.query_factory(
-            action="DescribeAvailabilityZones", creds=self.creds,
-            endpoint=self.endpoint, other_params=zone_names)
-        d = query.submit()
-        return d.addCallback(self.parser.describe_availability_zones)
-
-
-class Parser(object):
-    """A parser for EC2 responses"""
-
-    def instances_set(self, root, reservation):
-        """Parse instance data out of an XML payload.
-
-        @param root: The root node of the XML payload.
-        @param reservation: The L{Reservation} associated with the instances
-            from the response.
-        @return: A C{list} of L{Instance}s.
-        """
-        instances = []
-        for instance_data in root.find("instancesSet"):
-            instances.append(self.instance(instance_data, reservation))
-        return instances
-
-    def instance(self, instance_data, reservation):
-        """Parse instance data out of an XML payload.
-
-        @param instance_data: An XML node containing instance data.
-        @param reservation: The L{Reservation} associated with the instance.
-        @return: An L{Instance}.
-        """
-        instance_id = instance_data.findtext("instanceId")
-        instance_state = instance_data.find(
-            "instanceState").findtext("name")
-        instance_type = instance_data.findtext("instanceType")
-        image_id = instance_data.findtext("imageId")
-        private_dns_name = instance_data.findtext("privateDnsName")
-        dns_name = instance_data.findtext("dnsName")
-        key_name = instance_data.findtext("keyName")
-        ami_launch_index = instance_data.findtext("amiLaunchIndex")
-        launch_time = instance_data.findtext("launchTime")
-        placement = instance_data.find("placement").findtext(
-            "availabilityZone")
-        products = []
-        product_codes = instance_data.find("productCodes")
-        if product_codes:
-            for product_data in instance_data.find("productCodes"):
-                products.append(product_data.text)
-        kernel_id = instance_data.findtext("kernelId")
-        ramdisk_id = instance_data.findtext("ramdiskId")
-        instance = model.Instance(
-            instance_id, instance_state, instance_type, image_id,
-            private_dns_name, dns_name, key_name, ami_launch_index,
-            launch_time, placement, products, kernel_id, ramdisk_id,
-            reservation=reservation)
-        return instance
-
-    def describe_instances(self, xml_bytes):
-        """
-        Parse the reservations XML payload that is returned from an AWS
-        describeInstances API call.
-
-        Instead of returning the reservations as the "top-most" object, we
-        return the object that most developers and their code will be
-        interested in: the instances. In instances reservation is available on
-        the instance object.
-
-        The following instance attributes are optional:
-            * ami_launch_index
-            * key_name
-            * kernel_id
-            * product_codes
-            * ramdisk_id
-            * reason
-
-        @param xml_bytes: raw XML payload from AWS.
-        """
-        root = XML(xml_bytes)
-        results = []
-        # May be a more elegant way to do this:
-        for reservation_data in root.find("reservationSet"):
-            # Get the security group information.
-            groups = []
-            for group_data in reservation_data.find("groupSet"):
-                group_id = group_data.findtext("groupId")
-                groups.append(group_id)
-            # Create a reservation object with the parsed data.
-            reservation = model.Reservation(
-                reservation_id=reservation_data.findtext("reservationId"),
-                owner_id=reservation_data.findtext("ownerId"),
-                groups=groups)
-            # Get the list of instances.
-            instances = self.instances_set(
-                reservation_data, reservation)
-            results.extend(instances)
-        return results
-
-    def run_instances(self, xml_bytes):
-        """
-        Parse the reservations XML payload that is returned from an AWS
-        RunInstances API call.
-
-        @param xml_bytes: raw XML payload from AWS.
-        """
-        root = XML(xml_bytes)
-        # Get the security group information.
-        groups = []
-        for group_data in root.find("groupSet"):
-            group_id = group_data.findtext("groupId")
-            groups.append(group_id)
-        # Create a reservation object with the parsed data.
-        reservation = model.Reservation(
-            reservation_id=root.findtext("reservationId"),
-            owner_id=root.findtext("ownerId"),
-            groups=groups)
-        # Get the list of instances.
-        instances = self.instances_set(root, reservation)
-        return instances
-
-    def terminate_instances(self, xml_bytes):
-        """Parse the XML returned by the C{TerminateInstances} function.
-
-        @param xml_bytes: XML bytes with a C{TerminateInstancesResponse} root
-            element.
-        @return: An iterable of C{tuple} of (instanceId, previousState,
-            shutdownState) for the ec2 instances that where terminated.
-        """
-        root = XML(xml_bytes)
-        result = []
-        # May be a more elegant way to do this:
-        for instance in root.find("instancesSet"):
-            instanceId = instance.findtext("instanceId")
-            previousState = instance.find("previousState").findtext(
-                "name")
-            shutdownState = instance.find("shutdownState").findtext(
-                "name")
-            result.append((instanceId, previousState, shutdownState))
-        return result
-
-    def describe_security_groups(self, xml_bytes):
-        """Parse the XML returned by the C{DescribeSecurityGroups} function.
-
-        @param xml_bytes: XML bytes with a C{DescribeSecurityGroupsResponse}
-            root element.
-        @return: A list of L{SecurityGroup} instances.
-        """
-        root = XML(xml_bytes)
-        result = []
-        for group_info in root.findall("securityGroupInfo/item"):
-            name = group_info.findtext("groupName")
-            description = group_info.findtext("groupDescription")
-            owner_id = group_info.findtext("ownerId")
-            allowed_groups = []
-            allowed_ips = []
-            ip_permissions = group_info.find("ipPermissions") or ()
-            for ip_permission in ip_permissions:
-                ip_protocol = ip_permission.findtext("ipProtocol")
-                from_port = int(ip_permission.findtext("fromPort"))
-                to_port = int(ip_permission.findtext("toPort"))
-                for groups in ip_permission.findall("groups/item") or ():
-                    user_id = groups.findtext("userId")
-                    group_name = groups.findtext("groupName")
-                    if user_id and group_name:
-                        if (user_id, group_name) not in allowed_groups:
-                            allowed_groups.append((user_id, group_name))
-                for ip_ranges in ip_permission.findall("ipRanges/item") or ():
-                    cidr_ip = ip_ranges.findtext("cidrIp")
-                    allowed_ips.append(
-                        model.IPPermission(
-                            ip_protocol, from_port, to_port, cidr_ip))
-
-            allowed_groups = [model.UserIDGroupPair(user_id, group_name)
-                              for user_id, group_name in allowed_groups]
-
-            security_group = model.SecurityGroup(
-                name, description, owner_id=owner_id,
-                groups=allowed_groups, ips=allowed_ips)
-            result.append(security_group)
-        return result
 
     def truth_return(self, xml_bytes):
         """Parse the XML for a truth value.
@@ -961,7 +812,7 @@
         results = []
         root = XML(xml_bytes)
         keypairs = root.find("keySet")
-        if not keypairs:
+        if keypairs is None:
             return results
         for keypair_data in keypairs:
             key_name = keypair_data.findtext("keyName")
