--- conflicted
+++ resolved
@@ -29,22 +29,13 @@
 class Instance(object):
     """An Amazon EC2 Instance.
 
-<<<<<<< HEAD
-    :attrib instance_id: The instance ID of this instance.
-    :attrib instance_state: The state of this instance.
+    @attrib instance_id: The instance ID of this instance.
+    @attrib instance_state: The state of this instance.
     """
 
     def __init__(self, instance_id, instance_state):
         self.instance_id = instance_id
         self.instance_state = instance_state
-=======
-    @attrib instanceId: The instance ID of this instance.
-    @attrib instanceState: The state of this instance.
-    """
-    def __init__(self, instanceId, instanceState):
-        self.instanceId = instanceId
-        self.instanceState = instanceState
->>>>>>> efe9bebf
 
 
 class EC2Client(object):
@@ -79,9 +70,9 @@
         # May be a more elegant way to do this:
         for reservation in root.find(self.NS + 'reservationSet'):
             for instance in reservation.find(self.NS + 'instancesSet'):
-                instance_id = instance.findtext(self.NS + 'instance_id')
+                instance_id = instance.findtext(self.NS + 'instanceId')
                 instance_state = instance.find(
-                    self.NS + 'instance_state').findtext(self.NS + 'name')
+                    self.NS + 'instanceState').findtext(self.NS + 'name')
                 result.append(Instance(instance_id, instance_state))
         return result
 
