# Copyright (C) 2009 Robert Collins <robertc@robertcollins.net>
# Licenced under the txaws licence available at /LICENSE in the txaws source.

import os

from twisted.internet.defer import succeed

from txaws.ec2 import client
from txaws.ec2.service import EC2Service, US_EC2_HOST
from txaws.tests import TXAWSTestCase


sample_describe_instances_result = """<?xml version="1.0"?>
<DescribeInstancesResponse xmlns="http://ec2.amazonaws.com/doc/2008-12-01/">
    <requestId>52b4c730-f29f-498d-94c1-91efb75994cc</requestId>
    <reservationSet>
        <item>
            <reservationId>r-cf24b1a6</reservationId>
            <ownerId>123456789012</ownerId>
            <groupSet>
                <item>
                    <groupId>default</groupId>
                </item>
            </groupSet>
            <instancesSet>
                <item>
                    <instanceId>i-abcdef01</instanceId>
                    <imageId>ami-12345678</imageId>
                    <instanceState>
                        <code>16</code>
                        <name>running</name>
                    </instanceState>
                    <privateDnsName>domU-12-31-39-03-15-11.compute-1.internal</privateDnsName>
                    <dnsName>ec2-75-101-245-65.compute-1.amazonaws.com</dnsName>
                    <reason/>
                    <keyName>keyname</keyName>
                    <amiLaunchIndex>0</amiLaunchIndex>
                    <productCodesSet>
                        <item>
                            <productCode>774F4FF8</productCode>
                        </item>
                    </productCodesSet>

                    <instanceType>c1.xlarge</instanceType>
                    <launchTime>2009-04-27T02:23:18.000Z</launchTime>
                    <placement>
                        <availabilityZone>us-east-1c</availabilityZone>
                    </placement>
                    <kernelId>aki-b51cf9dc</kernelId>
                    <ramdiskId>ari-b31cf9da</ramdiskId>
                </item>
            </instancesSet>
        </item>
    </reservationSet>
</DescribeInstancesResponse>
"""


sample_terminate_instances_result = """<?xml version="1.0"?>
<TerminateInstancesResponse xmlns="http://ec2.amazonaws.com/doc/2008-12-01/">
  <instancesSet>
    <item>
      <instanceId>i-1234</instanceId>
      <shutdownState>
        <code>32</code>
        <name>shutting-down</name>
      </shutdownState>
      <previousState>
        <code>16</code>
        <name>running</name>
      </previousState>
    </item>
    <item>
      <instanceId>i-5678</instanceId>
      <shutdownState>
        <code>32</code>
        <name>shutting-down</name>
      </shutdownState>
      <previousState>
        <code>32</code>
        <name>shutting-down</name>
      </previousState>
    </item>
  </instancesSet>
</TerminateInstancesResponse>
"""


class ReservationTestCase(TXAWSTestCase):

    def test_reservation_creation(self):
        reservation = client.Reservation(
            "id1", "owner", groups=["one", "two"])
        self.assertEquals(reservation.reservation_id, "id1")
        self.assertEquals(reservation.owner_id, "owner")
        self.assertEquals(reservation.groups, ["one", "two"])


<<<<<<< HEAD
class EC2ClientTestCase(TXAWSTestCase):
=======
class InstanceTestCase(TXAWSTestCase):

    def test_instance_creation(self):
        instance = client.Instance(
            "id1", "running", "type", "id2", "dns1", "dns2", "key", "ami",
            "time", "placement", ["prod1", "prod2"], "id3", "id4")
        self.assertEquals(instance.instance_id, "id1")
        self.assertEquals(instance.instance_state, "running")
        self.assertEquals(instance.instance_type, "type")
        self.assertEquals(instance.image_id, "id2")
        self.assertEquals(instance.private_dns_name, "dns1")
        self.assertEquals(instance.dns_name, "dns2")
        self.assertEquals(instance.key_name, "key")
        self.assertEquals(instance.ami_launch_index, "ami")
        self.assertEquals(instance.launch_time, "time")
        self.assertEquals(instance.placement, "placement")
        self.assertEquals(instance.product_codes, ["prod1", "prod2"])
        self.assertEquals(instance.kernel_id, "id3")
        self.assertEquals(instance.ramdisk_id, "id4")


class TestEC2Client(TXAWSTestCase):
>>>>>>> 379d90e0
    
    def test_init_no_creds(self):
        os.environ['AWS_SECRET_ACCESS_KEY'] = 'foo'
        os.environ['AWS_ACCESS_KEY_ID'] = 'bar'
        ec2 = client.EC2Client()
        self.assertNotEqual(None, ec2.service)

    def test_init_no_creds_non_available_errors(self):
        self.assertRaises(ValueError, client.EC2Client)

    def test_init_explicit_service(self):
        service = EC2Service("foo", "bar")
        ec2 = client.EC2Client(service=service)
        self.assertEqual(service, ec2.service)

    def check_parsed_instances(self, results):
        instance = results[0]
        self.assertEquals(instance.instance_id, "i-abcdef01")
        self.assertEquals(instance.instance_state, "running")
        reservation = instance.reservation
        self.assertEquals(reservation.reservation_id, "r-cf24b1a6")
        self.assertEquals(reservation.owner_id, "123456789012")
        group = reservation.groups[0]
        self.assertEquals(group, "default")
        self.assertEquals(instance.instance_id, "i-abcdef01")
        self.assertEquals(instance.instance_state, "running")
        self.assertEquals(instance.instance_type, "c1.xlarge")
        self.assertEquals(instance.image_id, "ami-12345678")
        self.assertEquals(
            instance.private_dns_name,
            "domU-12-31-39-03-15-11.compute-1.internal")
        self.assertEquals(
            instance.dns_name,
            "ec2-75-101-245-65.compute-1.amazonaws.com")
        self.assertEquals(instance.key_name, "keyname")
        self.assertEquals(instance.ami_launch_index, "0")
        self.assertEquals(instance.launch_time, "2009-04-27T02:23:18.000Z")
        self.assertEquals(instance.placement, "us-east-1c")
        self.assertEquals(instance.product_codes, ["774F4FF8"])
        self.assertEquals(instance.kernel_id, "aki-b51cf9dc")
        self.assertEquals(instance.ramdisk_id, "ari-b31cf9da")


    def test_parse_reservation(self):
        service = EC2Service("foo", "bar")
        ec2 = client.EC2Client(service=service)
        results = ec2._parse_instances(sample_describe_instances_result)
        self.check_parsed_instances(results)

    def test_describe_instances(self):
        class StubQuery(object):
            def __init__(stub, action, service):
                self.assertEqual(action, 'DescribeInstances')
                self.assertEqual(service.access_key, "foo")
                self.assertEqual(service.secret_key, "bar")
            def submit(self):
                return succeed(sample_describe_instances_result)
        service = EC2Service("foo", "bar")
        ec2 = client.EC2Client(service, query_factory=StubQuery)
        d = ec2.describe_instances()
        d.addCallback(self.check_parsed_instances)
        return d

    def test_terminate_instances(self):
        class StubQuery(object):
            def __init__(stub, action, service, other_params):
                self.assertEqual(action, 'TerminateInstances')
                self.assertEqual(service.access_key, "foo")
                self.assertEqual(service.secret_key, "bar")
                self.assertEqual(
                    {'InstanceId.1': 'i-1234', 'InstanceId.2': 'i-5678'},
                    other_params)
            def submit(self):
                return succeed(sample_terminate_instances_result)
        service = EC2Service("foo", "bar")
        ec2 = client.EC2Client(service=service, query_factory=StubQuery)
        d = ec2.terminate_instances('i-1234', 'i-5678')
        def check_transition(changes):
            self.assertEqual([('i-1234', 'running', 'shutting-down'),
                ('i-5678', 'shutting-down', 'shutting-down')], sorted(changes))
        return d


class QueryTestCase(TXAWSTestCase):

    def setUp(self):
        TXAWSTestCase.setUp(self)
        self.service = EC2Service('foo', 'bar')

    def test_init_minimum(self):
        query = client.Query('DescribeInstances', self.service)
        self.assertTrue('Timestamp' in query.params)
        del query.params['Timestamp']
        self.assertEqual(
            {'AWSAccessKeyId': 'foo',
             'Action': 'DescribeInstances',
             'SignatureMethod': 'HmacSHA1',
             'SignatureVersion': '2',
             'Version': '2008-12-01'},
            query.params)

    def test_init_requires_action(self):
        self.assertRaises(TypeError, client.Query)

    def test_init_requires_service_with_creds(self):
        self.assertRaises(TypeError, client.Query, None)

    def test_init_other_args_are_params(self):
        query = client.Query('DescribeInstances', self.service,
            {'InstanceId.0': '12345'},
            time_tuple=(2007,11,12,13,14,15,0,0,0))
        self.assertEqual(
            {'AWSAccessKeyId': 'foo',
             'Action': 'DescribeInstances',
             'InstanceId.0': '12345',
             'SignatureMethod': 'HmacSHA1',
             'SignatureVersion': '2',
             'Timestamp': '2007-11-12T13:14:15Z',
             'Version': '2008-12-01'},
            query.params)

    def test_sorted_params(self):
        query = client.Query('DescribeInstances', self.service,
            {'fun': 'games'},
            time_tuple=(2007,11,12,13,14,15,0,0,0))
        self.assertEqual([
            ('AWSAccessKeyId', 'foo'),
            ('Action', 'DescribeInstances'),
            ('SignatureMethod', 'HmacSHA1'),
            ('SignatureVersion', '2'),
            ('Timestamp', '2007-11-12T13:14:15Z'),
            ('Version', '2008-12-01'),
            ('fun', 'games'),
            ], query.sorted_params())

    def test_encode_unreserved(self):
        all_unreserved = ('ABCDEFGHIJKLMNOPQRSTUVWXYZ'
            'abcdefghijklmnopqrstuvwxyz0123456789-_.~')
        query = client.Query('DescribeInstances', self.service)
        self.assertEqual(all_unreserved, query.encode(all_unreserved))

    def test_encode_space(self):
        """This may be just 'url encode', but the AWS manual isn't clear."""
        query = client.Query('DescribeInstances', self.service)
        self.assertEqual('a%20space', query.encode('a space'))

    def test_canonical_query(self):
        query = client.Query('DescribeInstances', self.service,
            {'fu n': 'g/ames', 'argwithnovalue':'',
             'InstanceId.1': 'i-1234'},
            time_tuple=(2007,11,12,13,14,15,0,0,0))
        expected_query = ('AWSAccessKeyId=foo&Action=DescribeInstances'
            '&InstanceId.1=i-1234'
            '&SignatureMethod=HmacSHA1&SignatureVersion=2&'
            'Timestamp=2007-11-12T13%3A14%3A15Z&Version=2008-12-01&'
            'argwithnovalue=&fu%20n=g%2Fames')
        self.assertEqual(expected_query, query.canonical_query_params())

    def test_signing_text(self):
        query = client.Query('DescribeInstances', self.service,
            time_tuple=(2007,11,12,13,14,15,0,0,0))
        signing_text = ('GET\n%s\n/\n' % US_EC2_HOST + 
            'AWSAccessKeyId=foo&Action=DescribeInstances&'
            'SignatureMethod=HmacSHA1&SignatureVersion=2&'
            'Timestamp=2007-11-12T13%3A14%3A15Z&Version=2008-12-01')
        self.assertEqual(signing_text, query.signing_text())

    def test_sign(self):
        query = client.Query('DescribeInstances', self.service,
            time_tuple=(2007,11,12,13,14,15,0,0,0))
        query.sign()
        self.assertEqual('JuCpwFA2H4OVF3Ql/lAQs+V6iMc=',
            query.params['Signature'])<|MERGE_RESOLUTION|>--- conflicted
+++ resolved
@@ -96,9 +96,6 @@
         self.assertEquals(reservation.groups, ["one", "two"])
 
 
-<<<<<<< HEAD
-class EC2ClientTestCase(TXAWSTestCase):
-=======
 class InstanceTestCase(TXAWSTestCase):
 
     def test_instance_creation(self):
@@ -120,8 +117,7 @@
         self.assertEquals(instance.ramdisk_id, "id4")
 
 
-class TestEC2Client(TXAWSTestCase):
->>>>>>> 379d90e0
+class EC2ClientTestCase(TXAWSTestCase):
     
     def test_init_no_creds(self):
         os.environ['AWS_SECRET_ACCESS_KEY'] = 'foo'
