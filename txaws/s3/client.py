# Copyright (C) 2008 Tristan Seligmann <mithrandi@mithrandi.net>
# Copyright (C) 2009 Canonical Ltd
# Copyright (C) 2009 Duncan McGreggor <oubiwann@adytum.us>
# Licenced under the txaws licence available at /LICENSE in the txaws source.

"""
Client wrapper for Amazon's Simple Storage Service.

API stability: unstable.

Various API-incompatible changes are planned in order to expose missing
functionality in this wrapper.
"""
import mimetypes

from twisted.web.http import datetimeToString

from epsilon.extime import Time

from txaws.client.base import BaseClient, BaseQuery, error_wrapper
<<<<<<< HEAD
from txaws.s3 import model
from txaws.s3 import acls
=======
from txaws.s3.model import (
    Bucket, BucketItem, BucketListing, ItemOwner, RequestPayment)
>>>>>>> bc406fb1
from txaws.s3.exception import S3Error
from txaws.service import AWSServiceEndpoint, S3_ENDPOINT
from txaws.util import XML, calculate_md5


def s3_error_wrapper(error):
    error_wrapper(error, S3Error)


class URLContext(object):
    """
    The hosts and the paths that form an S3 endpoint change depending upon the
    context in which they are called. Sometimes the bucket name is in the host,
    sometimes in the path. What's more, the behaviour against live AWS
    resources doesn't seem to match the AWS documentation.
    """
    def __init__(self, service_endpoint, bucket="", object_name=""):
        self.endpoint = service_endpoint
        self.bucket = bucket
        self.object_name = object_name

    def get_host(self):
        if not self.bucket:
            return self.endpoint.get_host()
        else:
            return "%s.%s" % (self.bucket, self.endpoint.get_host())

    def get_path(self):
        path = "/"
        if self.bucket is not None and self.object_name:
            if self.object_name.startswith("/"):
                path = self.object_name
            else:
                path += self.object_name
        return path

    def get_url(self):
        return "%s://%s%s" % (
            self.endpoint.scheme, self.get_host(), self.get_path())


class BucketURLContext(URLContext):
    """
    This URL context class provides a means of overriding the standard
    behaviour of the URLContext object so that when creating or deleting a
    bucket, the appropriate URL is obtained.

    When creating and deleting buckets on AWS, if the host is set as documented
    (bucketname.s3.amazonaws.com), a 403 error is returned. When, however, one
    sets the host without the bucket name prefix, the operation is completed
    successfully.
    """
    def get_host(self):
        return self.endpoint.get_host()

    def get_path(self):
        return "/%s" % (self.bucket)


class S3Client(BaseClient):
    """A client for S3."""

    def __init__(self, creds=None, endpoint=None, query_factory=None):
        if query_factory is None:
            query_factory = Query
        super(S3Client, self).__init__(creds, endpoint, query_factory)

    def list_buckets(self):
        """
        List all buckets.

        Returns a list of all the buckets owned by the authenticated sender of
        the request.
        """
        query = self.query_factory(
            action="GET", creds=self.creds, endpoint=self.endpoint)
        d = query.submit()
        return d.addCallback(self._parse_list_buckets)

    def _parse_list_buckets(self, xml_bytes):
        """
        Parse XML bucket list response.
        """
        root = XML(xml_bytes)
        buckets = []
        for bucket_data in root.find("Buckets"):
            name = bucket_data.findtext("Name")
            date_text = bucket_data.findtext("CreationDate")
            date_time = Time.fromISO8601TimeAndDate(date_text).asDatetime()
            bucket = Bucket(name, date_time)
            buckets.append(bucket)
        return buckets

    def create_bucket(self, bucket):
        """
        Create a new bucket.
        """
        query = self.query_factory(
            action="PUT", creds=self.creds, endpoint=self.endpoint,
            bucket=bucket)
        url_context = BucketURLContext(self.endpoint, bucket)
        return query.submit(url_context)

    def delete_bucket(self, bucket):
        """
        Delete a bucket.

        The bucket must be empty before it can be deleted.
        """
        query = self.query_factory(
            action="DELETE", creds=self.creds, endpoint=self.endpoint,
            bucket=bucket)
        url_context = BucketURLContext(self.endpoint, bucket)
        return query.submit(url_context)

    def get_bucket(self, bucket):
        """
        Get a list of all the objects in a bucket.
        """
        query = self.query_factory(
            action="GET", creds=self.creds, endpoint=self.endpoint,
            bucket=bucket)
        url_context = BucketURLContext(self.endpoint, bucket)
        d = query.submit(url_context)
        return d.addCallback(self._parse_get_bucket)

    def _parse_get_bucket(self, xml_bytes):
        root = XML(xml_bytes)
        name = root.findtext("Name")
        prefix = root.findtext("Prefix")
        marker = root.findtext("Marker")
        max_keys = root.findtext("MaxKeys")
        is_truncated = root.findtext("IsTruncated")
        contents = []

        for content_data in root.findall("Contents"):
            key = content_data.findtext("Key")
            date_text = content_data.findtext("LastModified")
            modification_date = Time.fromISO8601TimeAndDate(
                date_text).asDatetime()
            etag = content_data.findtext("ETag")
            size = content_data.findtext("Size")
            storage_class = content_data.findtext("StorageClass")
            owner_id = content_data.findtext("Owner/ID")
            owner_display_name = content_data.findtext("Owner/DisplayName")
            owner = ItemOwner(owner_id, owner_display_name)
            content_item = BucketItem(key, modification_date, etag, size,
                                      storage_class, owner)
            contents.append(content_item)

        common_prefixes = []
        for prefix_data in root.findall("CommonPrefixes"):
            common_prefixes.append(prefix_data.text)

        return BucketListing(name, prefix, marker, max_keys, is_truncated,
                             contents, common_prefixes)

    def get_bucket_location(self, bucket):
        """
        Get the location (region) of a bucket.

        @param bucket: The name of the bucket.
        @return: A C{Deferred} that will fire with the bucket's region.
        """
        query = self.query_factory(action="GET", creds=self.creds,
                                   endpoint=self.endpoint, bucket=bucket,
                                   object_name="?location")
        d = query.submit()
        return d.addCallback(self._parse_bucket_location)

    def _parse_bucket_location(self, xml_bytes):
        """Parse a C{LocationConstraint} XML document."""
        root = XML(xml_bytes)
        return root.text or ""


    def get_bucket_acl(self, bucket):
        """
        Get the access control policy for a bucket.
        """
        query = self.query_factory(
            action='GET', creds=self.creds, endpoint=self.endpoint,
            bucket=bucket, object_name='?acl')
        return query.submit().addCallback(self._parse_acl)

    def put_bucket_acl(self, bucket, access_control_policy):
        """
        Set access control policy on a bucket.
        """
        data = access_control_policy.to_xml()
        query = self.query_factory(
            action='PUT', creds=self.creds, endpoint=self.endpoint,
            bucket=bucket, object_name='?acl', data=data)
        return query.submit().addCallback(self._parse_acl)


    def _parse_acl(self, xml_bytes):
        return acls.AccessControlPolicy.from_xml(xml_bytes)        


    def put_object(self, bucket, object_name, data, content_type=None,
                   metadata={}, amz_headers={}):
        """
        Put an object in a bucket.

        Any existing object of the same name will be replaced.
        """
        query = self.query_factory(
            action="PUT", creds=self.creds, endpoint=self.endpoint,
            bucket=bucket, object_name=object_name, data=data,
            content_type=content_type, metadata=metadata,
            amz_headers=amz_headers)
        return query.submit()

    def copy_object(self, source_bucket, source_object_name, dest_bucket=None,
                    dest_object_name=None, metadata={}, amz_headers={}):
        """
        Copy an object stored in S3 from a source bucket to a destination
        bucket.

        @param source_bucket: The S3 bucket to copy the object from.
        @param source_object_name: The name of the object to copy.
        @param dest_bucket: Optionally, the S3 bucket to copy the object to.
            Defaults to C{source_bucket}.
        @param dest_object_name: Optionally, the name of the new object.
            Defaults to C{source_object_name}.
        @param metadata: A C{dict} used to build C{x-amz-meta-*} headers.
        @param amz_headers: A C{dict} used to build C{x-amz-*} headers.
        @return: A C{Deferred} that will fire with the result of request.
        """
        dest_bucket = dest_bucket or source_bucket
        dest_object_name = dest_object_name or source_object_name
        amz_headers["copy-source"] = "/%s/%s" % (source_bucket,
                                                 source_object_name)
        query = self.query_factory(
            action="PUT", creds=self.creds, endpoint=self.endpoint,
            bucket=dest_bucket, object_name=dest_object_name,
            metadata=metadata, amz_headers=amz_headers)
        return query.submit()

    def get_object(self, bucket, object_name):
        """
        Get an object from a bucket.
        """
        query = self.query_factory(
            action="GET", creds=self.creds, endpoint=self.endpoint,
            bucket=bucket, object_name=object_name)
        return query.submit()

    def head_object(self, bucket, object_name):
        """
        Retrieve object metadata only.
        """
        query = self.query_factory(
            action="HEAD", creds=self.creds, endpoint=self.endpoint,
            bucket=bucket, object_name=object_name)
        d = query.submit()
        return d.addCallback(query.get_response_headers)

    def delete_object(self, bucket, object_name):
        """
        Delete an object from a bucket.

        Once deleted, there is no method to restore or undelete an object.
        """
        query = self.query_factory(
            action="DELETE", creds=self.creds, endpoint=self.endpoint,
            bucket=bucket, object_name=object_name)
        return query.submit()

<<<<<<< HEAD
    def get_object_acl(self, bucket, object_name):
        """
        Get the access control policy for an object.
        """
        query = self.query_factory(
            action='GET', creds=self.creds, endpoint=self.endpoint,
            bucket=bucket, object_name='%s?acl' % object_name)
        return query.submit().addCallback(self._parse_acl)
=======
    def put_request_payment(self, bucket, payer):
        """
        Set request payment configuration on bucket to payer.

        @param bucket: The name of the bucket.
        @param payer: The name of the payer.
        @return: A C{Deferred} that will fire with the result of the request.
        """
        data = RequestPayment(payer).to_xml()
        query = self.query_factory(
            action="PUT", creds=self.creds, endpoint=self.endpoint,
            bucket=bucket, object_name="?requestPayment", data=data)
        return query.submit()

    def get_request_payment(self, bucket):
        """
        Get the request payment configuration on a bucket.

        @param bucket: The name of the bucket.
        @return: A C{Deferred} that will fire with the name of the payer.
        """
        query = self.query_factory(
            action="GET", creds=self.creds, endpoint=self.endpoint,
            bucket=bucket, object_name="?requestPayment")
        return query.submit().addCallback(self._parse_get_request_payment)

    def _parse_get_request_payment(self, xml_bytes):
        """
        Parse a C{RequestPaymentConfiguration} XML document and extract the
        payer.
        """
        return RequestPayment.from_xml(xml_bytes).payer

>>>>>>> bc406fb1

class Query(BaseQuery):
    """A query for submission to the S3 service."""

    def __init__(self, bucket=None, object_name=None, data="",
                 content_type=None, metadata={}, amz_headers={}, *args,
                 **kwargs):
        super(Query, self).__init__(*args, **kwargs)
        self.bucket = bucket
        self.object_name = object_name
        self.data = data
        self.content_type = content_type
        self.metadata = metadata
        self.amz_headers = amz_headers
        self.date = datetimeToString()
        if not self.endpoint or not self.endpoint.host:
            self.endpoint = AWSServiceEndpoint(S3_ENDPOINT)
        self.endpoint.set_method(self.action)

    def set_content_type(self):
        """
        Set the content type based on the file extension used in the object
        name.
        """
        if self.object_name and not self.content_type:
            # XXX nothing is currently done with the encoding... we may
            # need to in the future
            self.content_type, encoding = mimetypes.guess_type(
                self.object_name, strict=False)

    def get_headers(self):
        """
        Build the list of headers needed in order to perform S3 operations.
        """
        headers = {"Content-Length": len(self.data),
                   "Content-MD5": calculate_md5(self.data),
                   "Date": self.date}
        for key, value in self.metadata.iteritems():
            headers["x-amz-meta-" + key] = value
        for key, value in self.amz_headers.iteritems():
            headers["x-amz-" + key] = value
        # Before we check if the content type is set, let's see if we can set
        # it by guessing the the mimetype.
        self.set_content_type()
        if self.content_type is not None:
            headers["Content-Type"] = self.content_type
        if self.creds is not None:
            signature = self.sign(headers)
            headers["Authorization"] = "AWS %s:%s" % (
                self.creds.access_key, signature)
        return headers

    def get_canonicalized_amz_headers(self, headers):
        """
        Get the headers defined by Amazon S3.
        """
        headers = [
            (name.lower(), value) for name, value in headers.iteritems()
            if name.lower().startswith("x-amz-")]
        headers.sort()
        # XXX missing spec implementation:
        # 1) txAWS doesn't currently combine headers with the same name
        # 2) txAWS doesn't currently unfold long headers
        return "".join("%s:%s\n" % (name, value) for name, value in headers)

    def get_canonicalized_resource(self):
        """
        Get an S3 resource path.
        """
        resource = "/"
        if self.bucket:
            resource += self.bucket
            if self.object_name:
                resource += "/%s" % self.object_name
        return resource

    def sign(self, headers):
        """Sign this query using its built in credentials."""
        text = (self.action + "\n" +
                headers.get("Content-MD5", "") + "\n" +
                headers.get("Content-Type", "") + "\n" +
                headers.get("Date", "") + "\n" +
                self.get_canonicalized_amz_headers(headers) +
                self.get_canonicalized_resource())
        return self.creds.sign(text, hash_type="sha1")

    def submit(self, url_context=None):
        """Submit this query.

        @return: A deferred from get_page
        """
        if not url_context:
            url_context = URLContext(
                self.endpoint, self.bucket, self.object_name)
        d = self.get_page(
            url_context.get_url(), method=self.action, postdata=self.data,
            headers=self.get_headers())
        return d.addErrback(s3_error_wrapper)<|MERGE_RESOLUTION|>--- conflicted
+++ resolved
@@ -18,13 +18,9 @@
 from epsilon.extime import Time
 
 from txaws.client.base import BaseClient, BaseQuery, error_wrapper
-<<<<<<< HEAD
-from txaws.s3 import model
-from txaws.s3 import acls
-=======
+from txaws.s3.acls import AccessControlPolicy
 from txaws.s3.model import (
     Bucket, BucketItem, BucketListing, ItemOwner, RequestPayment)
->>>>>>> bc406fb1
 from txaws.s3.exception import S3Error
 from txaws.service import AWSServiceEndpoint, S3_ENDPOINT
 from txaws.util import XML, calculate_md5
@@ -222,7 +218,7 @@
 
 
     def _parse_acl(self, xml_bytes):
-        return acls.AccessControlPolicy.from_xml(xml_bytes)        
+        return AccessControlPolicy.from_xml(xml_bytes)
 
 
     def put_object(self, bucket, object_name, data, content_type=None,
@@ -295,7 +291,6 @@
             bucket=bucket, object_name=object_name)
         return query.submit()
 
-<<<<<<< HEAD
     def get_object_acl(self, bucket, object_name):
         """
         Get the access control policy for an object.
@@ -304,7 +299,7 @@
             action='GET', creds=self.creds, endpoint=self.endpoint,
             bucket=bucket, object_name='%s?acl' % object_name)
         return query.submit().addCallback(self._parse_acl)
-=======
+
     def put_request_payment(self, bucket, payer):
         """
         Set request payment configuration on bucket to payer.
@@ -338,7 +333,6 @@
         """
         return RequestPayment.from_xml(xml_bytes).payer
 
->>>>>>> bc406fb1
 
 class Query(BaseQuery):
     """A query for submission to the S3 service."""
