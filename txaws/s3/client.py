# Copyright (C) 2008 Tristan Seligmann <mithrandi@mithrandi.net>
# Copyright (C) 2009 Canonical Ltd
# Copyright (C) 2009 Duncan McGreggor <oubiwann@adytum.us>
# Copyright (C) 2012 New Dream Network (DreamHost)
# Licenced under the txaws licence available at /LICENSE in the txaws source.

"""
Client wrapper for Amazon's Simple Storage Service.

API stability: unstable.

Various API-incompatible changes are planned in order to expose missing
functionality in this wrapper.
"""
import mimetypes

from twisted.web.http import datetimeToString

from dateutil.parser import parse as parseTime

from txaws.client.base import BaseClient, BaseQuery, error_wrapper
from txaws.s3.acls import AccessControlPolicy
from txaws.s3.model import (
    Bucket, BucketItem, BucketListing, ItemOwner, LifecycleConfiguration,
    LifecycleConfigurationRule, RequestPayment, WebsiteConfiguration)
from txaws.s3.exception import S3Error
from txaws.service import AWSServiceEndpoint, S3_ENDPOINT
from txaws.util import XML, calculate_md5


def s3_error_wrapper(error):
    error_wrapper(error, S3Error)


class URLContext(object):
    """
    The hosts and the paths that form an S3 endpoint change depending upon the
    context in which they are called.  While S3 supports bucket names in the
    host name, we use the convention of providing it in the path so that
    using IP addresses and alternative implementations of S3 actually works
    (e.g. Walrus).
    """
    def __init__(self, service_endpoint, bucket="", object_name=""):
        self.endpoint = service_endpoint
        self.bucket = bucket
        self.object_name = object_name

    def get_host(self):
        return self.endpoint.get_host()

    def get_path(self):
        path = "/"
        if self.bucket is not None:
            path += self.bucket
        if self.bucket is not None and self.object_name:
            if not self.object_name.startswith("/"):
                path += "/"
            path += self.object_name
        elif self.bucket is not None and not path.endswith("/"):
            path += "/"
        return path

    def get_url(self):
        if self.endpoint.port is not None:
            return "%s://%s:%d%s" % (
                self.endpoint.scheme, self.get_host(), self.endpoint.port,
                self.get_path())
        else:
            return "%s://%s%s" % (
                self.endpoint.scheme, self.get_host(), self.get_path())


class S3Client(BaseClient):
    """A client for S3."""

    def __init__(self, creds=None, endpoint=None, query_factory=None):
        if query_factory is None:
            query_factory = Query
        super(S3Client, self).__init__(creds, endpoint, query_factory)

    def list_buckets(self):
        """
        List all buckets.

        Returns a list of all the buckets owned by the authenticated sender of
        the request.
        """
        query = self.query_factory(
            action="GET", creds=self.creds, endpoint=self.endpoint)
        d = query.submit()
        return d.addCallback(self._parse_list_buckets)

    def _parse_list_buckets(self, xml_bytes):
        """
        Parse XML bucket list response.
        """
        root = XML(xml_bytes)
        buckets = []
        for bucket_data in root.find("Buckets"):
            name = bucket_data.findtext("Name")
            date_text = bucket_data.findtext("CreationDate")
            date_time = parseTime(date_text)
            bucket = Bucket(name, date_time)
            buckets.append(bucket)
        return buckets

    def create_bucket(self, bucket):
        """
        Create a new bucket.
        """
        query = self.query_factory(
            action="PUT", creds=self.creds, endpoint=self.endpoint,
            bucket=bucket)
        return query.submit()

    def delete_bucket(self, bucket):
        """
        Delete a bucket.

        The bucket must be empty before it can be deleted.
        """
        query = self.query_factory(
            action="DELETE", creds=self.creds, endpoint=self.endpoint,
            bucket=bucket)
        return query.submit()

    def get_bucket(self, bucket):
        """
        Get a list of all the objects in a bucket.
        """
        query = self.query_factory(
            action="GET", creds=self.creds, endpoint=self.endpoint,
            bucket=bucket)
        d = query.submit()
        return d.addCallback(self._parse_get_bucket)

    def _parse_get_bucket(self, xml_bytes):
        root = XML(xml_bytes)
        name = root.findtext("Name")
        prefix = root.findtext("Prefix")
        marker = root.findtext("Marker")
        max_keys = root.findtext("MaxKeys")
        is_truncated = root.findtext("IsTruncated")
        contents = []

        for content_data in root.findall("Contents"):
            key = content_data.findtext("Key")
            date_text = content_data.findtext("LastModified")
            modification_date = parseTime(date_text)
            etag = content_data.findtext("ETag")
            size = content_data.findtext("Size")
            storage_class = content_data.findtext("StorageClass")
            owner_id = content_data.findtext("Owner/ID")
            owner_display_name = content_data.findtext("Owner/DisplayName")
            owner = ItemOwner(owner_id, owner_display_name)
            content_item = BucketItem(key, modification_date, etag, size,
                                      storage_class, owner)
            contents.append(content_item)

        common_prefixes = []
        for prefix_data in root.findall("CommonPrefixes"):
            common_prefixes.append(prefix_data.text)

        return BucketListing(name, prefix, marker, max_keys, is_truncated,
                             contents, common_prefixes)

    def get_bucket_location(self, bucket):
        """
        Get the location (region) of a bucket.

        @param bucket: The name of the bucket.
        @return: A C{Deferred} that will fire with the bucket's region.
        """
        query = self.query_factory(action="GET", creds=self.creds,
                                   endpoint=self.endpoint, bucket=bucket,
                                   object_name="?location")
        d = query.submit()
        return d.addCallback(self._parse_bucket_location)

    def _parse_bucket_location(self, xml_bytes):
        """Parse a C{LocationConstraint} XML document."""
        root = XML(xml_bytes)
        return root.text or ""

    def get_bucket_lifecycle(self, bucket):
        """
        Get the lifecycle configuration of a bucket.

        @param bucket: The name of the bucket.
        @return: A C{Deferred} that will fire with the bucket's lifecycle
        configuration.
        """
        query = self.query_factory(
            action='GET', creds=self.creds, endpoint=self.endpoint,
            bucket=bucket, object_name='?lifecycle')
        return query.submit().addCallback(self._parse_lifecycle_config)

    def _parse_lifecycle_config(self, xml_bytes):
        """Parse a C{LifecycleConfiguration} XML document."""
        root = XML(xml_bytes)
        rules = []

        for content_data in root.findall("Rule"):
            id = content_data.findtext("ID")
            prefix = content_data.findtext("Prefix")
            status = content_data.findtext("Status")
            expiration = int(content_data.findtext("Expiration/Days"))
            rules.append(
                LifecycleConfigurationRule(id, prefix, status, expiration))

        return LifecycleConfiguration(rules)
<<<<<<< HEAD
=======

    def get_bucket_website_config(self, bucket):
        """
        Get the website configuration of a bucket.

        @param bucket: The name of the bucket.
        @return: A C{Deferred} that will fire with the bucket's website
        configuration.
        """
        query = self.query_factory(
            action='GET', creds=self.creds, endpoint=self.endpoint,
            bucket=bucket, object_name='?website')
        return query.submit().addCallback(self._parse_website_config)

    def _parse_website_config(self, xml_bytes):
        """Parse a C{WebsiteConfiguration} XML document."""
        root = XML(xml_bytes)
        index_suffix = root.findtext("IndexDocument/Suffix")
        error_key = root.findtext("ErrorDocument/Key")

        return WebsiteConfiguration(index_suffix, error_key)
>>>>>>> adc1cdc9

    def get_bucket_acl(self, bucket):
        """
        Get the access control policy for a bucket.
        """
        query = self.query_factory(
            action='GET', creds=self.creds, endpoint=self.endpoint,
            bucket=bucket, object_name='?acl')
        return query.submit().addCallback(self._parse_acl)

    def put_bucket_acl(self, bucket, access_control_policy):
        """
        Set access control policy on a bucket.
        """
        data = access_control_policy.to_xml()
        query = self.query_factory(
            action='PUT', creds=self.creds, endpoint=self.endpoint,
            bucket=bucket, object_name='?acl', data=data)
        return query.submit().addCallback(self._parse_acl)

    def _parse_acl(self, xml_bytes):
        """
        Parse an C{AccessControlPolicy} XML document and convert it into an
        L{AccessControlPolicy} instance.
        """
        return AccessControlPolicy.from_xml(xml_bytes)

    def put_object(self, bucket, object_name, data, content_type=None,
                   metadata={}, amz_headers={}):
        """
        Put an object in a bucket.

        An existing object with the same name will be replaced.

        @param bucket: The name of the bucket.
        @param object: The name of the object.
        @param data: The data to write.
        @param content_type: The type of data being written.
        @param metadata: A C{dict} used to build C{x-amz-meta-*} headers.
        @param amz_headers: A C{dict} used to build C{x-amz-*} headers.
        @return: A C{Deferred} that will fire with the result of request.
        """
        query = self.query_factory(
            action="PUT", creds=self.creds, endpoint=self.endpoint,
            bucket=bucket, object_name=object_name, data=data,
            content_type=content_type, metadata=metadata,
            amz_headers=amz_headers)
        return query.submit()

    def copy_object(self, source_bucket, source_object_name, dest_bucket=None,
                    dest_object_name=None, metadata={}, amz_headers={}):
        """
        Copy an object stored in S3 from a source bucket to a destination
        bucket.

        @param source_bucket: The S3 bucket to copy the object from.
        @param source_object_name: The name of the object to copy.
        @param dest_bucket: Optionally, the S3 bucket to copy the object to.
            Defaults to C{source_bucket}.
        @param dest_object_name: Optionally, the name of the new object.
            Defaults to C{source_object_name}.
        @param metadata: A C{dict} used to build C{x-amz-meta-*} headers.
        @param amz_headers: A C{dict} used to build C{x-amz-*} headers.
        @return: A C{Deferred} that will fire with the result of request.
        """
        dest_bucket = dest_bucket or source_bucket
        dest_object_name = dest_object_name or source_object_name
        amz_headers["copy-source"] = "/%s/%s" % (source_bucket,
                                                 source_object_name)
        query = self.query_factory(
            action="PUT", creds=self.creds, endpoint=self.endpoint,
            bucket=dest_bucket, object_name=dest_object_name,
            metadata=metadata, amz_headers=amz_headers)
        return query.submit()

    def get_object(self, bucket, object_name):
        """
        Get an object from a bucket.
        """
        query = self.query_factory(
            action="GET", creds=self.creds, endpoint=self.endpoint,
            bucket=bucket, object_name=object_name)
        return query.submit()

    def head_object(self, bucket, object_name):
        """
        Retrieve object metadata only.
        """
        query = self.query_factory(
            action="HEAD", creds=self.creds, endpoint=self.endpoint,
            bucket=bucket, object_name=object_name)
        d = query.submit()
        return d.addCallback(query.get_response_headers)

    def delete_object(self, bucket, object_name):
        """
        Delete an object from a bucket.

        Once deleted, there is no method to restore or undelete an object.
        """
        query = self.query_factory(
            action="DELETE", creds=self.creds, endpoint=self.endpoint,
            bucket=bucket, object_name=object_name)
        return query.submit()

    def put_object_acl(self, bucket, object_name, access_control_policy):
        """
        Set access control policy on an object.
        """
        data = access_control_policy.to_xml()
        query = self.query_factory(
            action='PUT', creds=self.creds, endpoint=self.endpoint,
            bucket=bucket, object_name='%s?acl' % object_name, data=data)
        return query.submit().addCallback(self._parse_acl)

    def get_object_acl(self, bucket, object_name):
        """
        Get the access control policy for an object.
        """
        query = self.query_factory(
            action='GET', creds=self.creds, endpoint=self.endpoint,
            bucket=bucket, object_name='%s?acl' % object_name)
        return query.submit().addCallback(self._parse_acl)

    def put_request_payment(self, bucket, payer):
        """
        Set request payment configuration on bucket to payer.

        @param bucket: The name of the bucket.
        @param payer: The name of the payer.
        @return: A C{Deferred} that will fire with the result of the request.
        """
        data = RequestPayment(payer).to_xml()
        query = self.query_factory(
            action="PUT", creds=self.creds, endpoint=self.endpoint,
            bucket=bucket, object_name="?requestPayment", data=data)
        return query.submit()

    def get_request_payment(self, bucket):
        """
        Get the request payment configuration on a bucket.

        @param bucket: The name of the bucket.
        @return: A C{Deferred} that will fire with the name of the payer.
        """
        query = self.query_factory(
            action="GET", creds=self.creds, endpoint=self.endpoint,
            bucket=bucket, object_name="?requestPayment")
        return query.submit().addCallback(self._parse_get_request_payment)

    def _parse_get_request_payment(self, xml_bytes):
        """
        Parse a C{RequestPaymentConfiguration} XML document and extract the
        payer.
        """
        return RequestPayment.from_xml(xml_bytes).payer


class Query(BaseQuery):
    """A query for submission to the S3 service."""

    def __init__(self, bucket=None, object_name=None, data="",
                 content_type=None, metadata={}, amz_headers={}, *args,
                 **kwargs):
        super(Query, self).__init__(*args, **kwargs)
        self.bucket = bucket
        self.object_name = object_name
        self.data = data
        self.content_type = content_type
        self.metadata = metadata
        self.amz_headers = amz_headers
        self.date = datetimeToString()
        if not self.endpoint or not self.endpoint.host:
            self.endpoint = AWSServiceEndpoint(S3_ENDPOINT)
        self.endpoint.set_method(self.action)

    def set_content_type(self):
        """
        Set the content type based on the file extension used in the object
        name.
        """
        if self.object_name and not self.content_type:
            # XXX nothing is currently done with the encoding... we may
            # need to in the future
            self.content_type, encoding = mimetypes.guess_type(
                self.object_name, strict=False)

    def get_headers(self):
        """
        Build the list of headers needed in order to perform S3 operations.
        """
        headers = {"Content-Length": len(self.data),
                   "Content-MD5": calculate_md5(self.data),
                   "Date": self.date}
        for key, value in self.metadata.iteritems():
            headers["x-amz-meta-" + key] = value
        for key, value in self.amz_headers.iteritems():
            headers["x-amz-" + key] = value
        # Before we check if the content type is set, let's see if we can set
        # it by guessing the the mimetype.
        self.set_content_type()
        if self.content_type is not None:
            headers["Content-Type"] = self.content_type
        if self.creds is not None:
            signature = self.sign(headers)
            headers["Authorization"] = "AWS %s:%s" % (
                self.creds.access_key, signature)
        return headers

    def get_canonicalized_amz_headers(self, headers):
        """
        Get the headers defined by Amazon S3.
        """
        headers = [
            (name.lower(), value) for name, value in headers.iteritems()
            if name.lower().startswith("x-amz-")]
        headers.sort()
        # XXX missing spec implementation:
        # 1) txAWS doesn't currently combine headers with the same name
        # 2) txAWS doesn't currently unfold long headers
        return "".join("%s:%s\n" % (name, value) for name, value in headers)

    def get_canonicalized_resource(self):
        """
        Get an S3 resource path.
        """
        path = "/"
        if self.bucket is not None:
            path += self.bucket
        if self.bucket is not None and self.object_name:
            if not self.object_name.startswith("/"):
                path += "/"
            path += self.object_name
        elif self.bucket is not None and not path.endswith("/"):
            path += "/"
        return path

    def sign(self, headers):
        """Sign this query using its built in credentials."""
        text = (self.action + "\n" +
                headers.get("Content-MD5", "") + "\n" +
                headers.get("Content-Type", "") + "\n" +
                headers.get("Date", "") + "\n" +
                self.get_canonicalized_amz_headers(headers) +
                self.get_canonicalized_resource())
        return self.creds.sign(text, hash_type="sha1")

    def submit(self, url_context=None):
        """Submit this query.

        @return: A deferred from get_page
        """
        if not url_context:
            url_context = URLContext(
                self.endpoint, self.bucket, self.object_name)
        d = self.get_page(
            url_context.get_url(), method=self.action, postdata=self.data,
            headers=self.get_headers())
        return d.addErrback(s3_error_wrapper)<|MERGE_RESOLUTION|>--- conflicted
+++ resolved
@@ -209,8 +209,6 @@
                 LifecycleConfigurationRule(id, prefix, status, expiration))
 
         return LifecycleConfiguration(rules)
-<<<<<<< HEAD
-=======
 
     def get_bucket_website_config(self, bucket):
         """
@@ -232,7 +230,6 @@
         error_key = root.findtext("ErrorDocument/Key")
 
         return WebsiteConfiguration(index_suffix, error_key)
->>>>>>> adc1cdc9
 
     def get_bucket_acl(self, bucket):
         """
